--- conflicted
+++ resolved
@@ -278,14 +278,11 @@
     ).
 staggered_sc(_, G) :- call(G).
 
-<<<<<<< HEAD
 %% !.
 %
 % Cut operator. Discards the choicepoints created since entering the prediacate in which the operator appears.
 % Using cut is not recommended as it introduces a non-declarative flow of programming and makes it more difficult
 % to reason about the programs. Also restricts the ability to run the program with alternative execution strategies
-=======
->>>>>>> 82001141
 !.
 
 :- non_counted_backtracking set_cp/1.
