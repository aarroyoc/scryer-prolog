--- conflicted
+++ resolved
@@ -45,11 +45,7 @@
 
 test("term_variables#2100", (
     termt2(T), term_variables(T,Vs),
-<<<<<<< HEAD
-    T = [[T|_B]|_A], Vs == [_A,_B]
-=======
     T = [[T|A]|B], Vs == [A,B]
->>>>>>> 561c8063
 )).
 
 test("term_variables#2101", (
