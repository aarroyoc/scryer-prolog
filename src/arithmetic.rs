--- conflicted
+++ resolved
@@ -61,7 +61,6 @@
     interm_c: usize,
 }
 
-<<<<<<< HEAD
 fn push_literal(interm: &mut Vec<ArithmeticTerm>, c: HeapCellValue) -> Result<(), ArithmeticError> {
     read_heap_cell!(c,
         (HeapCellValueTag::Fixnum, n) => {
@@ -101,39 +100,6 @@
             return Err(ArithmeticError::NonEvaluableFunctor(c, 0));
         }
     );
-=======
-pub(crate) trait ArithmeticTermIter<'a> {
-    type Iter: Iterator<Item = Result<ArithTermRef<'a>, ArithmeticError>>;
-
-    fn iter(self) -> Result<Self::Iter, ArithmeticError>;
-}
-
-impl<'a> ArithmeticTermIter<'a> for &'a Term {
-    type Iter = ArithInstructionIterator<'a>;
-
-    fn iter(self) -> Result<Self::Iter, ArithmeticError> {
-        ArithInstructionIterator::from(self)
-    }
-}
-
-fn push_literal(interm: &mut Vec<ArithmeticTerm>, c: &Literal) -> Result<(), ArithmeticError> {
-    match c {
-        Literal::Fixnum(n) => interm.push(ArithmeticTerm::Number(Number::Fixnum(*n))),
-        Literal::Integer(n) => interm.push(ArithmeticTerm::Number(Number::Integer(*n))),
-        Literal::Float(n) => interm.push(ArithmeticTerm::Number(Number::Float(*n.as_ptr()))),
-        Literal::Rational(n) => interm.push(ArithmeticTerm::Number(Number::Rational(*n))),
-        Literal::Atom(name) if name == &atom!("e") => interm.push(ArithmeticTerm::Number(
-            Number::Float(OrderedFloat(std::f64::consts::E)),
-        )),
-        Literal::Atom(name) if name == &atom!("pi") => interm.push(ArithmeticTerm::Number(
-            Number::Float(OrderedFloat(std::f64::consts::PI)),
-        )),
-        Literal::Atom(name) if name == &atom!("epsilon") => interm.push(ArithmeticTerm::Number(
-            Number::Float(OrderedFloat(f64::EPSILON)),
-        )),
-        _ => return Err(ArithmeticError::NonEvaluableFunctor(*c, 0)),
-    }
->>>>>>> 64be9e23
 
     Ok(())
 }
