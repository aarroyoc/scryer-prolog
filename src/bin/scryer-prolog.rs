--- conflicted
+++ resolved
@@ -1,9 +1,4 @@
 fn main() {
-<<<<<<< HEAD
-    use scryer_prolog::read::readline;
-=======
-    use nix::sys::signal;
->>>>>>> 693b6d25
     use scryer_prolog::*;
     use std::sync::atomic::Ordering;
 
