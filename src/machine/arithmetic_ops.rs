use dashu::base::Abs;
use dashu::base::DivRem;
use dashu::base::Gcd;
use dashu::integer::IBig;
use divrem::*;
use num_order::NumOrd;

use crate::arena::*;
use crate::arithmetic::*;
use crate::atom_table::*;
use crate::forms::*;
use crate::heap_iter::*;
use crate::machine::machine_errors::*;
use crate::machine::machine_state::*;
use crate::parser::ast::*;
use crate::parser::dashu::{Integer, Rational};
use crate::types::*;

use crate::fixnum;

use ordered_float::*;

use std::cmp;
use std::convert::TryFrom;
use std::f64;
use std::mem;

#[macro_export]
macro_rules! try_numeric_result {
    ($e: expr, $stub_gen: expr) => {
        match $e {
            Ok(val) => Ok(val),
            Err(e) => Err(Box::new(move |machine_st: &mut MachineState| {
                let stub = $stub_gen();
                let evaluation_error = machine_st.evaluation_error(e);

                machine_st.error_form(evaluation_error, stub)
            }) as Box<dyn Fn(&mut MachineState) -> MachineStub>),
        }
    };
}

macro_rules! drop_iter_on_err {
    ($self:expr, $iter: expr, $result: expr) => {
        match $result {
            Ok(val) => val,
            Err(stub_gen) => {
                std::mem::drop($iter);
                return Err(stub_gen($self));
            }
        }
    };
}

fn zero_divisor_eval_error(stub_gen: impl Fn() -> FunctorStub + 'static) -> MachineStubGen {
    Box::new(move |machine_st| {
        let eval_error = machine_st.evaluation_error(EvalError::ZeroDivisor);
        let stub = stub_gen();

        machine_st.error_form(eval_error, stub)
    })
}

fn undefined_eval_error(stub_gen: impl Fn() -> FunctorStub + 'static) -> MachineStubGen {
    Box::new(move |machine_st| {
        let eval_error = machine_st.evaluation_error(EvalError::Undefined);
        let stub = stub_gen();

        machine_st.error_form(eval_error, stub)
    })
}

fn numerical_type_error(
    valid_type: ValidType,
    n: Number,
    stub_gen: impl Fn() -> FunctorStub + 'static,
) -> MachineStubGen {
    Box::new(move |machine_st| {
        let type_error = machine_st.type_error(valid_type, n);
        let stub = stub_gen();

        machine_st.error_form(type_error, stub)
    })
}

fn isize_gcd(n1: isize, n2: isize) -> Option<isize> {
    if n1 == 0 {
        return n2.checked_abs().map(|n| n as isize);
    }

    if n2 == 0 {
        return n1.checked_abs().map(|n| n as isize);
    }

    let n1 = n1.checked_abs();
    let n2 = n2.checked_abs();

    let mut n1 = if let Some(n1) = n1 { n1 } else { return None };
    let mut n2 = if let Some(n2) = n2 { n2 } else { return None };

    let mut shift = 0;

    while ((n1 | n2) & 1) == 0 {
        shift += 1;
        n1 >>= 1;
        n2 >>= 1;
    }

    while (n1 & 1) == 0 {
        n1 >>= 1;
    }

    loop {
        while (n2 & 1) == 0 {
            n2 >>= 1;
        }

        if n1 > n2 {
            let t = n2;
            n2 = n1;
            n1 = t;
        }

        n2 -= n1;

        if n2 == 0 {
            break;
        }
    }

    Some(n1 << shift as isize)
}

pub(crate) fn add(lhs: Number, rhs: Number, arena: &mut Arena) -> Result<Number, EvalError> {
    match (lhs, rhs) {
        (Number::Fixnum(n1), Number::Fixnum(n2)) => Ok(
            if let Some(result) = n1.get_num().checked_add(n2.get_num()) {
                fixnum!(Number, result, arena)
            } else {
                Number::arena_from(
                    Integer::from(n1.get_num()) + Integer::from(n2.get_num()),
                    arena,
                )
            },
        ),
        (Number::Fixnum(n1), Number::Integer(n2)) | (Number::Integer(n2), Number::Fixnum(n1)) => {
            Ok(Number::arena_from(
                Integer::from(n1.get_num()) + &*n2,
                arena,
            ))
        }
        (Number::Fixnum(n1), Number::Rational(n2)) | (Number::Rational(n2), Number::Fixnum(n1)) => {
            Ok(Number::arena_from(
                Rational::from(n1.get_num()) + &*n2,
                arena,
            ))
        }
        (Number::Fixnum(n1), Number::Float(OrderedFloat(n2)))
        | (Number::Float(OrderedFloat(n2)), Number::Fixnum(n1)) => {
            Ok(Number::Float(add_f(float_fn_to_f(n1.get_num())?, n2)?))
        }
        (Number::Integer(n1), Number::Integer(n2)) => {
            Ok(Number::arena_from(&*n1 + &*n2, arena)) // add_i
        }
        (Number::Integer(n1), Number::Float(OrderedFloat(n2)))
        | (Number::Float(OrderedFloat(n2)), Number::Integer(n1)) => {
            Ok(Number::Float(add_f(float_i_to_f(&n1)?, n2)?))
        }
        (Number::Integer(n1), Number::Rational(n2))
        | (Number::Rational(n2), Number::Integer(n1)) => Ok(Number::arena_from(&*n1 + &*n2, arena)),
        (Number::Rational(n1), Number::Float(OrderedFloat(n2)))
        | (Number::Float(OrderedFloat(n2)), Number::Rational(n1)) => {
            Ok(Number::Float(add_f(float_r_to_f(&n1)?, n2)?))
        }
        (Number::Float(OrderedFloat(f1)), Number::Float(OrderedFloat(f2))) => {
            Ok(Number::Float(add_f(f1, f2)?))
        }
        (Number::Rational(r1), Number::Rational(r2)) => Ok(Number::arena_from(&*r1 + &*r2, arena)),
    }
}

pub(crate) fn neg(n: Number, arena: &mut Arena) -> Number {
    match n {
        Number::Fixnum(n) => {
            if let Some(n) = n.get_num().checked_neg() {
                fixnum!(Number, n, arena)
            } else {
                Number::arena_from(-Integer::from(n.get_num()), arena)
            }
        }
        Number::Integer(n) => {
            let n_clone: Integer = (*n).clone();
            Number::arena_from(-Integer::from(n_clone), arena)
        }
        Number::Float(OrderedFloat(f)) => Number::Float(OrderedFloat(-f)),
        Number::Rational(r) => {
            let r_clone: Rational = (*r).clone();
            Number::arena_from(-Rational::from(r_clone), arena)
        }
    }
}

pub(crate) fn abs(n: Number, arena: &mut Arena) -> Number {
    match n {
        Number::Fixnum(n) => {
            if let Some(n) = n.get_num().checked_abs() {
                fixnum!(Number, n, arena)
            } else {
                let arena_int = Integer::from(n.get_num());
                Number::arena_from(arena_int.abs(), arena)
            }
        }
        Number::Integer(n) => {
            let n_clone: Integer = (*n).clone();
            Number::arena_from(Integer::from(n_clone.abs()), arena)
        }
        Number::Float(f) => Number::Float(f.abs()),
        Number::Rational(r) => {
            let r_clone: Rational = (*r).clone();
            Number::arena_from(Rational::from(r_clone.abs()), arena)
        }
    }
}

#[inline]
pub(crate) fn sub(lhs: Number, rhs: Number, arena: &mut Arena) -> Result<Number, EvalError> {
    let neg_result = neg(rhs, arena);
    add(lhs, neg_result, arena)
}

pub(crate) fn mul(lhs: Number, rhs: Number, arena: &mut Arena) -> Result<Number, EvalError> {
    match (lhs, rhs) {
        (Number::Fixnum(n1), Number::Fixnum(n2)) => Ok(
            if let Some(result) = n1.get_num().checked_mul(n2.get_num()) {
                fixnum!(Number, result, arena)
            } else {
                Number::arena_from(
                    Integer::from(n1.get_num()) * Integer::from(n2.get_num()),
                    arena,
                )
            },
        ),
        (Number::Fixnum(n1), Number::Integer(n2)) | (Number::Integer(n2), Number::Fixnum(n1)) => {
            Ok(Number::arena_from(
                Integer::from(n1.get_num()) * &*n2,
                arena,
            ))
        }
        (Number::Fixnum(n1), Number::Rational(n2)) | (Number::Rational(n2), Number::Fixnum(n1)) => {
            Ok(Number::arena_from(
                Rational::from(n1.get_num()) * &*n2,
                arena,
            ))
        }
        (Number::Fixnum(n1), Number::Float(OrderedFloat(n2)))
        | (Number::Float(OrderedFloat(n2)), Number::Fixnum(n1)) => {
            Ok(Number::Float(mul_f(float_fn_to_f(n1.get_num())?, n2)?))
        }
        (Number::Integer(n1), Number::Integer(n2)) => {
            let n1_clone: Integer = (*n1).clone();
            Ok(Number::arena_from(Integer::from(n1_clone) * &*n2, arena)) // mul_i
        }
        (Number::Integer(n1), Number::Float(OrderedFloat(n2)))
        | (Number::Float(OrderedFloat(n2)), Number::Integer(n1)) => {
            Ok(Number::Float(mul_f(float_i_to_f(&n1)?, n2)?))
        }
        (Number::Integer(n1), Number::Rational(n2))
        | (Number::Rational(n2), Number::Integer(n1)) => {
            let n1_clone: Integer = (*n1).clone();
            Ok(Number::arena_from(Rational::from(n1_clone) * &*n2, arena))
        }
        (Number::Rational(n1), Number::Float(OrderedFloat(n2)))
        | (Number::Float(OrderedFloat(n2)), Number::Rational(n1)) => {
            Ok(Number::Float(mul_f(float_r_to_f(&n1)?, n2)?))
        }
        (Number::Float(OrderedFloat(f1)), Number::Float(OrderedFloat(f2))) => {
            Ok(Number::Float(mul_f(f1, f2)?))
        }
        (Number::Rational(r1), Number::Rational(r2)) => {
            let r1_clone: Rational = (*r1).clone();
            Ok(Number::arena_from(Rational::from(r1_clone) * &*r2, arena))
        }
    }
}

pub(crate) fn div(n1: Number, n2: Number) -> Result<Number, MachineStubGen> {
    let stub_gen = || functor_stub(atom!("/"), 2);

    if n2.is_zero() {
        Err(zero_divisor_eval_error(stub_gen))
    } else {
        try_numeric_result!(n1 / n2, stub_gen)
    }
}

pub(crate) fn float_pow(n1: Number, n2: Number) -> Result<Number, MachineStubGen> {
    let f1 = result_f(&n1);
    let f2 = result_f(&n2);

    let stub_gen = || {
        let pow_atom = atom!("**");
        functor_stub(pow_atom, 2)
    };

    let f1 = try_numeric_result!(f1, stub_gen)?;
    let f2 = try_numeric_result!(f2, stub_gen)?;

    let result = result_f(&Number::Float(OrderedFloat(f1.powf(f2))));

    Ok(Number::Float(OrderedFloat(try_numeric_result!(
        result, stub_gen
    )?)))
}

pub(crate) fn int_pow(n1: Number, n2: Number, arena: &mut Arena) -> Result<Number, MachineStubGen> {
    if n1.is_zero() && n2.is_negative() {
        let stub_gen = || {
            let is_atom = atom!("is");
            functor_stub(is_atom, 2)
        };

        return Err(undefined_eval_error(stub_gen));
    }

    let stub_gen = || {
        let caret_atom = atom!("^");
        functor_stub(caret_atom, 2)
    };

    match (n1, n2) {
        (Number::Fixnum(n1), Number::Fixnum(n2)) => {
            let n1_i = n1.get_num();
            let n2_i = n2.get_num();

            if !(n1_i == 1 || n1_i == 0 || n1_i == -1) && n2_i < 0 {
                let n = Number::Fixnum(n1);
                Err(numerical_type_error(ValidType::Float, n, stub_gen))
            } else {
                if let Ok(n2_u) = u32::try_from(n2_i) {
                    if let Some(result) = n1_i.checked_pow(n2_u) {
                        return Ok(Number::arena_from(result, arena));
                    }
                }

                let n1 = Integer::from(n1_i);
                let n2 = Integer::from(n2_i);

                Ok(Number::arena_from(binary_pow(n1, &n2), arena))
            }
        }
        (Number::Fixnum(n1), Number::Integer(n2)) => {
            let n1_i = n1.get_num();

            if !(n1_i == 1 || n1_i == 0 || n1_i == -1) && &*n2 < &Integer::from(0) {
                let n = Number::Fixnum(n1);
                Err(numerical_type_error(ValidType::Float, n, stub_gen))
            } else {
                let n1 = Integer::from(n1_i);
                Ok(Number::arena_from(binary_pow(n1, &*n2), arena))
            }
        }
        (Number::Integer(n1), Number::Fixnum(n2)) => {
            let n2_i = n2.get_num();

            if !(&*n1 == &Integer::from(1)
                || &*n1 == &Integer::from(0)
                || &*n1 == &Integer::from(-1))
                && n2_i < 0
            {
                let n = Number::Integer(n1);
                Err(numerical_type_error(ValidType::Float, n, stub_gen))
            } else {
                let n2 = Integer::from(n2_i);
                Ok(Number::arena_from(binary_pow((*n1).clone(), &n2), arena))
            }
        }
        (Number::Integer(n1), Number::Integer(n2)) => {
            if !(&*n1 == &Integer::from(1)
                || &*n1 == &Integer::from(0)
                || &*n1 == &Integer::from(-1))
                && &*n2 < &Integer::from(0)
            {
                let n = Number::Integer(n1);
                Err(numerical_type_error(ValidType::Float, n, stub_gen))
            } else {
                Ok(Number::arena_from(binary_pow((*n1).clone(), &*n2), arena))
            }
        }
        (n1, Number::Integer(n2)) => {
            let f1 = float(n1)?;
            let f2 = float(Number::Integer(n2))?;

            unary_float_fn_template(Number::Float(OrderedFloat(f1)), |f| f.powf(f2))
                .map(|f| Number::Float(OrderedFloat(f)))
        }
        (n1, n2) => {
            let f2 = float(n2)?;

            if n1.is_negative() && f2 != f2.floor() {
                return Err(undefined_eval_error(stub_gen));
            }

            let f1 = float(n1)?;

            unary_float_fn_template(Number::Float(OrderedFloat(f1)), |f| f.powf(f2))
                .map(|f| Number::Float(OrderedFloat(f)))
        }
    }
}

pub(crate) fn pow(n1: Number, n2: Number, culprit: Atom) -> Result<Number, MachineStubGen> {
    if n2.is_negative() && n1.is_zero() {
        let stub_gen = move || functor_stub(culprit, 2);
        return Err(undefined_eval_error(stub_gen));
    }

    float_pow(n1, n2)
}

#[inline]
pub(crate) fn float(n: Number) -> Result<f64, MachineStubGen> {
    let stub_gen = || {
        let is_atom = atom!("is");
        functor_stub(is_atom, 2)
    };

    try_numeric_result!(result_f(&n), stub_gen)
}

#[inline]
pub(crate) fn unary_float_fn_template<FloatFn>(
    n1: Number,
    f: FloatFn,
) -> Result<f64, MachineStubGen>
where
    FloatFn: Fn(f64) -> f64,
{
    let stub_gen = || {
        let is_atom = atom!("is");
        functor_stub(is_atom, 2)
    };

    let f1 = try_numeric_result!(result_f(&n1), stub_gen)?;
    let f1 = result_f(&Number::Float(OrderedFloat(f(f1))));

    try_numeric_result!(f1, stub_gen)
}

pub(crate) fn max(n1: Number, n2: Number) -> Result<Number, MachineStubGen> {
    match (n1, n2) {
        (Number::Fixnum(n1), Number::Fixnum(n2)) => {
            if n1.get_num() > n2.get_num() {
                Ok(Number::Fixnum(n1))
            } else {
                Ok(Number::Fixnum(n2))
            }
        }
        (Number::Fixnum(n1), Number::Integer(n2)) => {
            if (&*n2).num_gt(&n1.get_num()) {
                Ok(Number::Integer(n2))
            } else {
                Ok(Number::Fixnum(n1))
            }
        }
        (Number::Integer(n1), Number::Fixnum(n2)) => {
            if (&*n1).num_gt(&n2.get_num()) {
                Ok(Number::Integer(n1))
            } else {
                Ok(Number::Fixnum(n2))
            }
        }
        (Number::Integer(n1), Number::Integer(n2)) => {
            if n1 > n2 {
                Ok(Number::Integer(n1))
            } else {
                Ok(Number::Integer(n2))
            }
        }
        (n1, n2) => {
            let stub_gen = || {
                let max_atom = atom!("max");
                functor_stub(max_atom, 2)
            };

            let f1 = try_numeric_result!(result_f(&n1), stub_gen)?;
            let f2 = try_numeric_result!(result_f(&n2), stub_gen)?;

            Ok(Number::Float(cmp::max(OrderedFloat(f1), OrderedFloat(f2))))
        }
    }
}

pub(crate) fn min(n1: Number, n2: Number) -> Result<Number, MachineStubGen> {
    match (n1, n2) {
        (Number::Fixnum(n1), Number::Fixnum(n2)) => {
            if n1.get_num() < n2.get_num() {
                Ok(Number::Fixnum(n1))
            } else {
                Ok(Number::Fixnum(n2))
            }
        }
        (Number::Fixnum(n1), Number::Integer(n2)) => {
            if (&*n2).num_lt(&n1.get_num()) {
                Ok(Number::Integer(n2))
            } else {
                Ok(Number::Fixnum(n1))
            }
        }
        (Number::Integer(n1), Number::Fixnum(n2)) => {
            if (&*n1).num_lt(&n2.get_num()) {
                Ok(Number::Integer(n1))
            } else {
                Ok(Number::Fixnum(n2))
            }
        }
        (Number::Integer(n1), Number::Integer(n2)) => {
            if n1 < n2 {
                Ok(Number::Integer(n1))
            } else {
                Ok(Number::Integer(n2))
            }
        }
        (n1, n2) => {
            let stub_gen = || {
                let min_atom = atom!("min");
                functor_stub(min_atom, 2)
            };

            let f1 = try_numeric_result!(result_f(&n1), stub_gen)?;
            let f2 = try_numeric_result!(result_f(&n2), stub_gen)?;

            Ok(Number::Float(cmp::min(OrderedFloat(f1), OrderedFloat(f2))))
        }
    }
}

pub fn rational_from_number(
    n: Number,
    stub_gen: impl Fn() -> FunctorStub + 'static,
    arena: &mut Arena,
) -> Result<TypedArenaPtr<Rational>, MachineStubGen> {
    match n {
        Number::Fixnum(n) => Ok(arena_alloc!(Rational::from(n.get_num()), arena)),
        Number::Rational(r) => Ok(r),
        Number::Float(OrderedFloat(f)) => match Rational::simplest_from_f64(f) {
            Some(r) => Ok(arena_alloc!(r, arena)),
            None => Err(Box::new(move |machine_st| {
                let instantiation_error = machine_st.instantiation_error();
                let stub = stub_gen();

                machine_st.error_form(instantiation_error, stub)
            })),
        },
        Number::Integer(n) => {
            let n_clone: Integer = (*n).clone();
            Ok(arena_alloc!(Rational::from(n_clone), arena))
        }
    }
}

pub(crate) fn rdiv(
    r1: TypedArenaPtr<Rational>,
    r2: TypedArenaPtr<Rational>,
) -> Result<Rational, MachineStubGen> {
    if &*r2 == &Rational::from(0) {
        let stub_gen = || {
            let rdiv_atom = atom!("rdiv");
            functor_stub(rdiv_atom, 2)
        };

        Err(zero_divisor_eval_error(stub_gen))
    } else {
        Ok(Rational::from(&*r1 / &*r2))
    }
}

pub(crate) fn idiv(n1: Number, n2: Number, arena: &mut Arena) -> Result<Number, MachineStubGen> {
    let stub_gen = || {
        let idiv_atom = atom!("//");
        functor_stub(idiv_atom, 2)
    };

    match (n1, n2) {
        (Number::Fixnum(n1), Number::Fixnum(n2)) => {
            if n2.get_num() == 0 {
                Err(zero_divisor_eval_error(stub_gen))
            } else {
                if let Some(result) = n1.get_num().checked_div(n2.get_num()) {
                    Ok(Number::arena_from(result, arena))
                } else {
                    let n1 = Integer::from(n1.get_num());
                    let n2 = Integer::from(n2.get_num());

                    Ok(Number::arena_from(n1 / n2, arena))
                }
            }
        }
        (Number::Fixnum(n1), Number::Integer(n2)) => {
            if (&*n2).num_eq(&0) {
                Err(zero_divisor_eval_error(stub_gen))
            } else {
                Ok(Number::arena_from(Integer::from(n1) / &*n2, arena))
            }
        }
        (Number::Integer(n2), Number::Fixnum(n1)) => {
            if n1.get_num() == 0 {
                Err(zero_divisor_eval_error(stub_gen))
            } else {
                Ok(Number::arena_from(&*n2 / Integer::from(n1), arena))
            }
        }
        (Number::Integer(n1), Number::Integer(n2)) => {
            if (&*n2).num_eq(&0) {
                Err(zero_divisor_eval_error(stub_gen))
            } else {
                Ok(Number::arena_from(
                    <(Integer, Integer)>::from((&*n1).div_rem(&*n2)).0,
                    arena,
                ))
            }
        }
        (Number::Fixnum(_), n2) | (Number::Integer(_), n2) => {
            Err(numerical_type_error(ValidType::Integer, n2, stub_gen))
        }
        (n1, _) => Err(numerical_type_error(ValidType::Integer, n1, stub_gen)),
    }
}

pub(crate) fn int_floor_div(
    n1: Number,
    n2: Number,
    arena: &mut Arena,
) -> Result<Number, MachineStubGen> {
    let stub_gen = || {
        let div_atom = atom!("div");
        functor_stub(div_atom, 2)
    };

    let modulus = modulus(n1, n2, arena)?;
    let n1 = try_numeric_result!(sub(n1, modulus, arena), stub_gen)?;

    idiv(n1, n2, arena)
}

pub(crate) fn shr(n1: Number, n2: Number, arena: &mut Arena) -> Result<Number, MachineStubGen> {
    let stub_gen = || {
        let shr_atom = atom!(">>");
        functor_stub(shr_atom, 2)
    };

    if n2.is_integer() && n2.is_negative() {
        return shl(n1, neg(n2, arena), arena);
    }

    match (n1, n2) {
        (Number::Fixnum(n1), Number::Fixnum(n2)) => {
            let n1_i = n1.get_num();
            let n2_i = n2.get_num();

            let n1 = Integer::from(n1_i);

            if let Ok(n2) = usize::try_from(n2_i) {
                return Ok(Number::arena_from(n1 >> n2, arena));
            } else {
                return Ok(Number::arena_from(n1 >> usize::max_value(), arena));
            }
        }
        (Number::Fixnum(n1), Number::Integer(n2)) => {
            let n1 = Integer::from(n1.get_num());

<<<<<<< HEAD
            let result: Result<usize, _> = (&*n2).try_into();

            match result {
                Ok(n2) => {
                    Ok(Number::arena_from(n1 >> n2, arena))
                }
                Err(_) => {
                    Ok(Number::arena_from(n1 >> usize::max_value(), arena))
                }
=======
            match n2.to_usize() {
                Some(n2) => Ok(Number::arena_from(n1 >> n2, arena)),
                _ => Ok(Number::arena_from(n1 >> usize::max_value(), arena)),
>>>>>>> fb658c49
            }
        }
        (Number::Integer(n1), Number::Fixnum(n2)) => match usize::try_from(n2.get_num()) {
            Ok(n2) => Ok(Number::arena_from(Integer::from(&*n1 >> n2), arena)),
            _ => Ok(Number::arena_from(
                Integer::from(&*n1 >> usize::max_value()),
                arena,
            )),
        },
<<<<<<< HEAD
        (Number::Integer(n1), Number::Integer(n2)) => {
            let result: Result<usize, _> = (&*n2).try_into();

            match result {
                Ok(n2) => {
                    Ok(Number::arena_from(Integer::from(&*n1 >> n2), arena))
                }
                Err(_) => {
                    Ok(Number::arena_from(Integer::from(&*n1 >> usize::max_value()), arena))
                }
            }
=======
        (Number::Integer(n1), Number::Integer(n2)) => match n2.to_usize() {
            Some(n2) => Ok(Number::arena_from(Integer::from(&*n1 >> n2), arena)),
            _ => Ok(Number::arena_from(
                Integer::from(&*n1 >> usize::max_value()),
                arena,
            )),
>>>>>>> fb658c49
        },
        (Number::Integer(_), n2) => Err(numerical_type_error(ValidType::Integer, n2, stub_gen)),
        (Number::Fixnum(_), n2) => Err(numerical_type_error(ValidType::Integer, n2, stub_gen)),
        (n1, _) => Err(numerical_type_error(ValidType::Integer, n1, stub_gen)),
    }
}

pub(crate) fn shl(n1: Number, n2: Number, arena: &mut Arena) -> Result<Number, MachineStubGen> {
    let stub_gen = || {
        let shl_atom = atom!("<<");
        functor_stub(shl_atom, 2)
    };

    if n2.is_integer() && n2.is_negative() {
        return shr(n1, neg(n2, arena), arena);
    }

    match (n1, n2) {
        (Number::Fixnum(n1), Number::Fixnum(n2)) => {
            let n1_i = n1.get_num();
            let n2_i = n2.get_num();

            let n1 = Integer::from(n1_i);

            if let Ok(n2) = usize::try_from(n2_i) {
                return Ok(Number::arena_from(n1 << n2, arena));
            } else {
                return Ok(Number::arena_from(n1 << usize::max_value(), arena));
            }
        }
        (Number::Fixnum(n1), Number::Integer(n2)) => {
            let n1 = Integer::from(n1.get_num());

<<<<<<< HEAD
            match (&*n2).try_into() as Result<u32, _> {
                Ok(n2) => {
                    let n1: u64 = n1.try_into().unwrap();
                    Ok(Number::arena_from(n1 << n2, arena))
                },
                _ => {
			        Ok(Number::arena_from(n1 << usize::max_value(), arena))
		        }
=======
            match n2.to_u32() {
                Some(n2) => Ok(Number::arena_from(n1.to_u64().unwrap() << n2, arena)),
                _ => Ok(Number::arena_from(n1 << usize::max_value(), arena)),
>>>>>>> fb658c49
            }
        }
        (Number::Integer(n1), Number::Fixnum(n2)) => match usize::try_from(n2.get_num()) {
            Ok(n2) => Ok(Number::arena_from(Integer::from(&*n1 << n2), arena)),
            _ => Ok(Number::arena_from(
                Integer::from(&*n1 << usize::max_value()),
                arena,
            )),
        },
<<<<<<< HEAD
        (Number::Integer(n1), Number::Integer(n2)) => match (&*n2).try_into() as Result<u32, _> {
            Ok(n2) => {
                let n1: u64 = (&*n1).try_into().unwrap();
                Ok(Number::arena_from(Integer::from(n1 << n2), arena))
            },
            _ => {
		        Ok(Number::arena_from(Integer::from(&*n1 << usize::max_value()),arena))
	        }
=======
        (Number::Integer(n1), Number::Integer(n2)) => match n2.to_u32() {
            Some(n2) => Ok(Number::arena_from(
                Integer::from(n1.to_u64().unwrap() << n2),
                arena,
            )),
            _ => Ok(Number::arena_from(
                Integer::from(&*n1 << usize::max_value()),
                arena,
            )),
>>>>>>> fb658c49
        },
        (Number::Integer(_), n2) => Err(numerical_type_error(ValidType::Integer, n2, stub_gen)),
        (Number::Fixnum(_), n2) => Err(numerical_type_error(ValidType::Integer, n2, stub_gen)),
        (n1, _) => Err(numerical_type_error(ValidType::Integer, n1, stub_gen)),
    }
}

pub(crate) fn and(n1: Number, n2: Number, arena: &mut Arena) -> Result<Number, MachineStubGen> {
    let stub_gen = || {
        let and_atom = atom!("/\\");
        functor_stub(and_atom, 2)
    };

    match (n1, n2) {
        (Number::Fixnum(n1), Number::Fixnum(n2)) => {
            Ok(Number::arena_from(n1.get_num() & n2.get_num(), arena))
        }
        (Number::Fixnum(n1), Number::Integer(n2)) => {
            let n1 = Integer::from(n1.get_num());
            Ok(Number::arena_from(n1 & &*n2, arena))
        }
        (Number::Integer(n1), Number::Fixnum(n2)) => Ok(Number::arena_from(
            &*n1 & Integer::from(n2.get_num()),
            arena,
        )),
        (Number::Integer(n1), Number::Integer(n2)) => {
            Ok(Number::arena_from(Integer::from(&*n1 & &*n2), arena))
        }
        (Number::Integer(_), n2) | (Number::Fixnum(_), n2) => {
            Err(numerical_type_error(ValidType::Integer, n2, stub_gen))
        }
        (n1, _) => Err(numerical_type_error(ValidType::Integer, n1, stub_gen)),
    }
}

pub(crate) fn or(n1: Number, n2: Number, arena: &mut Arena) -> Result<Number, MachineStubGen> {
    let stub_gen = || {
        let or_atom = atom!("\\/");
        functor_stub(or_atom, 2)
    };

    match (n1, n2) {
        (Number::Fixnum(n1), Number::Fixnum(n2)) => {
            Ok(Number::arena_from(n1.get_num() | n2.get_num(), arena))
        }
        (Number::Fixnum(n1), Number::Integer(n2)) => {
            let n1 = Integer::from(n1.get_num());
            Ok(Number::arena_from(n1 | &*n2, arena))
        }
        (Number::Integer(n1), Number::Fixnum(n2)) => Ok(Number::arena_from(
            &*n1 | Integer::from(n2.get_num()),
            arena,
        )),
        (Number::Integer(n1), Number::Integer(n2)) => {
            Ok(Number::arena_from(Integer::from(&*n1 | &*n2), arena))
        }
        (Number::Integer(_), n2) | (Number::Fixnum(_), n2) => {
            Err(numerical_type_error(ValidType::Integer, n2, stub_gen))
        }
        (n1, _) => Err(numerical_type_error(ValidType::Integer, n1, stub_gen)),
    }
}

pub(crate) fn xor(n1: Number, n2: Number, arena: &mut Arena) -> Result<Number, MachineStubGen> {
    let stub_gen = || {
        let xor_atom = atom!("xor");
        functor_stub(xor_atom, 2)
    };

    match (n1, n2) {
        (Number::Fixnum(n1), Number::Fixnum(n2)) => {
            Ok(Number::arena_from(n1.get_num() ^ n2.get_num(), arena))
        }
        (Number::Fixnum(n1), Number::Integer(n2)) => {
            let n1 = Integer::from(n1.get_num());
            Ok(Number::arena_from(n1 ^ &*n2, arena))
        }
        (Number::Integer(n1), Number::Fixnum(n2)) => Ok(Number::arena_from(
            &*n1 ^ Integer::from(n2.get_num()),
            arena,
        )),
        (Number::Integer(n1), Number::Integer(n2)) => {
            Ok(Number::arena_from(Integer::from(&*n1 ^ &*n2), arena))
        }
        (Number::Integer(_), n2) | (Number::Fixnum(_), n2) => {
            Err(numerical_type_error(ValidType::Integer, n2, stub_gen))
        }
        (n1, Number::Integer(_)) => Err(numerical_type_error(ValidType::Integer, n1, stub_gen)),
        _ => Err(numerical_type_error(ValidType::Integer, n1, stub_gen)),
    }
}

pub(crate) fn modulus(x: Number, y: Number, arena: &mut Arena) -> Result<Number, MachineStubGen> {
    let stub_gen = || {
        let mod_atom = atom!("mod");
        functor_stub(mod_atom, 2)
    };

    match (x, y) {
        (Number::Fixnum(n1), Number::Fixnum(n2)) => {
            let n2_i = n2.get_num();

            if n2_i == 0 {
                Err(zero_divisor_eval_error(stub_gen))
            } else {
                let n1_i = n1.get_num();
                Ok(Number::arena_from(n1_i.rem_floor(n2_i), arena))
            }
        }
        (Number::Fixnum(n1), Number::Integer(n2)) => {
            if (&*n2).num_eq(&0) {
                Err(zero_divisor_eval_error(stub_gen))
            } else {
                let n1 = Integer::from(n1.get_num());
                Ok(Number::arena_from(
                    <(Integer, Integer)>::from(n1.div_rem(&*n2)).1,
                    arena,
                ))
            }
        }
        (Number::Integer(n1), Number::Fixnum(n2)) => {
            let n2_i = n2.get_num();

            if n2_i == 0 {
                Err(zero_divisor_eval_error(stub_gen))
            } else {
                let n2 = Integer::from(n2_i);
                Ok(Number::arena_from(
                    <(Integer, Integer)>::from((&*n1).div_rem(&n2)).1,
                    arena,
                ))
            }
        }
        (Number::Integer(x), Number::Integer(y)) => {
            if (&*y).num_eq(&0) {
                Err(zero_divisor_eval_error(stub_gen))
            } else {
                Ok(Number::arena_from(
                    <(Integer, Integer)>::from((&*x).div_rem(&*y)).1,
                    arena,
                ))
            }
        }
        (Number::Integer(_), n2) | (Number::Fixnum(_), n2) => {
            Err(numerical_type_error(ValidType::Integer, n2, stub_gen))
        }
        (n1, _) => Err(numerical_type_error(ValidType::Integer, n1, stub_gen)),
    }
}

pub(crate) fn remainder(x: Number, y: Number, arena: &mut Arena) -> Result<Number, MachineStubGen> {
    let stub_gen = || {
        let rem_atom = atom!("rem");
        functor_stub(rem_atom, 2)
    };

    match (x, y) {
        (Number::Fixnum(n1), Number::Fixnum(n2)) => {
            let n2_i = n2.get_num();

            if n2_i == 0 {
                Err(zero_divisor_eval_error(stub_gen))
            } else {
                let n1_i = n1.get_num();
                Ok(Number::arena_from(n1_i % n2_i, arena))
            }
        }
        (Number::Fixnum(n1), Number::Integer(n2)) => {
            if (&*n2).num_eq(&0) {
                Err(zero_divisor_eval_error(stub_gen))
            } else {
                let n1 = Integer::from(n1.get_num());
                Ok(Number::arena_from(n1 % &*n2, arena))
            }
        }
        (Number::Integer(n1), Number::Fixnum(n2)) => {
            let n2_i = n2.get_num();

            if n2_i == 0 {
                Err(zero_divisor_eval_error(stub_gen))
            } else {
                let n2 = Integer::from(n2_i);
                Ok(Number::arena_from(&*n1 % n2, arena))
            }
        }
        (Number::Integer(n1), Number::Integer(n2)) => {
            if (&*n2).num_eq(&0) {
                Err(zero_divisor_eval_error(stub_gen))
            } else {
                Ok(Number::arena_from(Integer::from(&*n1 % &*n2), arena))
            }
        }
        (Number::Integer(_), n2) | (Number::Fixnum(_), n2) => {
            Err(numerical_type_error(ValidType::Integer, n2, stub_gen))
        }
        (n1, _) => Err(numerical_type_error(ValidType::Integer, n1, stub_gen)),
    }
}

pub(crate) fn gcd(n1: Number, n2: Number, arena: &mut Arena) -> Result<Number, MachineStubGen> {
    let stub_gen = || {
        let gcd_atom = atom!("gcd");
        functor_stub(gcd_atom, 2)
    };

    match (n1, n2) {
        (Number::Fixnum(n1), Number::Fixnum(n2)) => {
            let n1_i = n1.get_num() as isize;
            let n2_i = n2.get_num() as isize;

            if let Some(result) = isize_gcd(n1_i, n2_i) {
                Ok(Number::arena_from(result, arena))
            } else {
                let value: IBig = Integer::from(n1_i).gcd(&Integer::from(n2_i)).into();
                Ok(Number::arena_from(value, arena))
            }
        }
        (Number::Fixnum(n1), Number::Integer(n2)) | (Number::Integer(n2), Number::Fixnum(n1)) => {
            let n1 = Integer::from(n1.get_num());
            let n2_clone: Integer = (*n2).clone();
            Ok(Number::arena_from(Integer::from(n2_clone.gcd(&n1)), arena))
        }
        (Number::Integer(n1), Number::Integer(n2)) => {
            let n1_clone: Integer = (*n1).clone();
<<<<<<< HEAD
            let n2: isize = (&*n2).try_into().unwrap();
            Ok(Number::arena_from(Integer::from(n1_clone.gcd(&Integer::from(n2))) as IBig, arena))
=======
            Ok(Number::arena_from(
                Integer::from(n1_clone.gcd(&Integer::from(n2.to_isize().unwrap()))) as IBig,
                arena,
            ))
>>>>>>> fb658c49
        }
        (Number::Float(f), _) | (_, Number::Float(f)) => {
            let n = Number::Float(f);
            Err(numerical_type_error(ValidType::Integer, n, stub_gen))
        }
        (Number::Rational(r), _) | (_, Number::Rational(r)) => {
            let n = Number::Rational(r);
            Err(numerical_type_error(ValidType::Integer, n, stub_gen))
        }
    }
}

pub(crate) fn atan2(n1: Number, n2: Number) -> Result<f64, MachineStubGen> {
    if n1.is_zero() && n2.is_zero() {
        let stub_gen = || {
            let is_atom = atom!("is");
            functor_stub(is_atom, 2)
        };

        Err(undefined_eval_error(stub_gen))
    } else {
        let f1 = float(n1)?;
        let f2 = float(n2)?;

        unary_float_fn_template(Number::Float(OrderedFloat(f1)), |f| f.atan2(f2))
    }
}

#[inline]
pub(crate) fn sin(n1: Number) -> Result<f64, MachineStubGen> {
    unary_float_fn_template(n1, |f| f.sin())
}

#[inline]
pub(crate) fn cos(n1: Number) -> Result<f64, MachineStubGen> {
    unary_float_fn_template(n1, |f| f.cos())
}

#[inline]
pub(crate) fn tan(n1: Number) -> Result<f64, MachineStubGen> {
    unary_float_fn_template(n1, |f| f.tan())
}

#[inline]
pub(crate) fn log(n1: Number) -> Result<f64, MachineStubGen> {
    unary_float_fn_template(n1, |f| f.log(f64::consts::E))
}

#[inline]
pub(crate) fn exp(n1: Number) -> Result<f64, MachineStubGen> {
    unary_float_fn_template(n1, |f| f.exp())
}

#[inline]
pub(crate) fn asin(n1: Number) -> Result<f64, MachineStubGen> {
    unary_float_fn_template(n1, |f| f.asin())
}

#[inline]
pub(crate) fn acos(n1: Number) -> Result<f64, MachineStubGen> {
    unary_float_fn_template(n1, |f| f.acos())
}

#[inline]
pub(crate) fn atan(n1: Number) -> Result<f64, MachineStubGen> {
    unary_float_fn_template(n1, |f| f.atan())
}

#[inline]
pub(crate) fn asinh(n1: Number) -> Result<f64, MachineStubGen> {
    unary_float_fn_template(n1, |f| f.asinh())
}

#[inline]
pub(crate) fn acosh(n1: Number) -> Result<f64, MachineStubGen> {
    unary_float_fn_template(n1, |f| f.acosh())
}

#[inline]
pub(crate) fn atanh(n1: Number) -> Result<f64, MachineStubGen> {
    let stub_gen = || {
        let is_atom = atom!("is");
        functor_stub(is_atom, 2)
    };

    let f1 = try_numeric_result!(result_f(&n1), stub_gen)?;

    try_numeric_result!(
        if f1 == 1.0 || f1 == -1.0 {
            Err(EvalError::Undefined)
        } else {
            result_f(&Number::Float(OrderedFloat(f1.atanh())))
        },
        stub_gen
    )
}

#[inline]
pub(crate) fn sinh(n1: Number) -> Result<f64, MachineStubGen> {
    unary_float_fn_template(n1, |f| f.sinh())
}

#[inline]
pub(crate) fn cosh(n1: Number) -> Result<f64, MachineStubGen> {
    unary_float_fn_template(n1, |f| f.cosh())
}

#[inline]
pub(crate) fn tanh(n1: Number) -> Result<f64, MachineStubGen> {
    unary_float_fn_template(n1, |f| f.tanh())
}

#[inline]
pub(crate) fn log10(n1: Number) -> Result<f64, MachineStubGen> {
    unary_float_fn_template(n1, |f| f.log(10f64))
}

#[inline]
pub(crate) fn float_fractional_part(n1: Number) -> Result<f64, MachineStubGen> {
    unary_float_fn_template(n1, |f| f.fract())
}

#[inline]
pub(crate) fn float_integer_part(n1: Number) -> Result<f64, MachineStubGen> {
    unary_float_fn_template(n1, |f| f.trunc())
}

#[inline]
pub(crate) fn sqrt(n1: Number) -> Result<f64, MachineStubGen> {
    if n1.is_negative() {
        let stub_gen = || {
            let is_atom = atom!("is");
            functor_stub(is_atom, 2)
        };

        return Err(undefined_eval_error(stub_gen));
    }

    unary_float_fn_template(n1, |f| f.sqrt())
}

#[inline]
pub(crate) fn floor(n1: Number, arena: &mut Arena) -> Number {
    rnd_i(&n1, arena)
}

#[inline]
pub(crate) fn ceiling(n1: Number, arena: &mut Arena) -> Number {
    let n1 = neg(n1, arena);
    let n1 = floor(n1, arena);

    neg(n1, arena)
}

#[inline]
pub(crate) fn truncate(n: Number, arena: &mut Arena) -> Number {
    if n.is_negative() {
        let n = abs(n, arena);
        let n = floor(n, arena);

        neg(n, arena)
    } else {
        floor(n, arena)
    }
}

pub(crate) fn round(n: Number, arena: &mut Arena) -> Result<Number, MachineStubGen> {
    let stub_gen = || {
        let is_atom = atom!("is");
        functor_stub(is_atom, 2)
    };

    let result = add(n, Number::Float(OrderedFloat(0.5f64)), arena);
    let result = try_numeric_result!(result, stub_gen)?;

    Ok(floor(result, arena))
}

pub(crate) fn bitwise_complement(n1: Number, arena: &mut Arena) -> Result<Number, MachineStubGen> {
    match n1 {
        Number::Fixnum(n) => Ok(Number::Fixnum(Fixnum::build_with(!n.get_num()))),
        Number::Integer(n1) => Ok(Number::arena_from(Integer::from(!&*n1), arena)),
        _ => {
            let stub_gen = || {
                let bitwise_atom = atom!("\\");
                functor_stub(bitwise_atom, 2)
            };

            Err(numerical_type_error(ValidType::Integer, n1, stub_gen))
        }
    }
}

impl MachineState {
    #[inline]
    pub fn get_number(&mut self, at: &ArithmeticTerm) -> Result<Number, MachineStub> {
        match at {
            &ArithmeticTerm::Reg(r) => {
                let value = self.store(self.deref(self[r]));

                match Number::try_from(value) {
                    Ok(n) => Ok(n),
                    Err(_) => self.arith_eval_by_metacall(value),
                }
            }
            &ArithmeticTerm::Interm(i) => Ok(mem::replace(
                &mut self.interms[i - 1],
                Number::Fixnum(Fixnum::build_with(0)),
            )),
            &ArithmeticTerm::Number(n) => Ok(n),
        }
    }

    pub fn get_rational(
        &mut self,
        at: &ArithmeticTerm,
        caller: impl Fn() -> FunctorStub + 'static,
    ) -> Result<TypedArenaPtr<Rational>, MachineStub> {
        let n = self.get_number(at)?;

        match rational_from_number(n, caller, &mut self.arena) {
            Ok(r) => Ok(r),
            Err(e_gen) => Err(e_gen(self)),
        }
    }

    pub(crate) fn arith_eval_by_metacall(
        &mut self,
        value: HeapCellValue,
    ) -> Result<Number, MachineStub> {
        let stub_gen = || functor_stub(atom!("is"), 2);
        let mut iter = stackful_post_order_iter(&mut self.heap, &mut self.stack, value);

        while let Some(value) = iter.next() {
            if value.get_forwarding_bit() {
                std::mem::drop(iter);

                let (name, arity) = read_heap_cell!(value,
                     (HeapCellValueTag::Atom, (name, arity)) => {
                         (name, arity)
                     }
                     (HeapCellValueTag::Str, s) => {
                         cell_as_atom_cell!(self.heap[s]).get_name_and_arity()
                     }
                     (HeapCellValueTag::Lis | HeapCellValueTag::PStr | HeapCellValueTag::PStrOffset |
                      HeapCellValueTag::PStrLoc) => {
                         (atom!("."), 2)
                     }
                     (HeapCellValueTag::AttrVar | HeapCellValueTag::Var | HeapCellValueTag::StackVar) => {
                         let err = self.instantiation_error();
                         return Err(self.error_form(err, stub_gen()));
                     }
                     _ => {
                         unreachable!()
                     }
                );

                let evaluable_error = self.evaluable_error(name, arity);
                return Err(self.error_form(evaluable_error, stub_gen()));
            }

            let value = unmark_cell_bits!(value);

            read_heap_cell!(value,
                (HeapCellValueTag::Atom, (name, arity)) => {
                    if arity == 2 {
                        let a2 = self.interms.pop().unwrap();
                        let a1 = self.interms.pop().unwrap();

                        match name {
                            atom!("+") => self.interms.push(drop_iter_on_err!(
                                self,
                                iter,
                                try_numeric_result!(add(a1, a2, &mut self.arena), stub_gen)
                            )),
                            atom!("-") => self.interms.push(drop_iter_on_err!(
                                self,
                                iter,
                                try_numeric_result!(sub(a1, a2, &mut self.arena), stub_gen)
                            )),
                            atom!("*") => self.interms.push(drop_iter_on_err!(
                                self,
                                iter,
                                try_numeric_result!(mul(a1, a2, &mut self.arena), stub_gen)
                            )),
                            atom!("/") => self.interms.push(
                                drop_iter_on_err!(self, iter, div(a1, a2))
                            ),
                            atom!("**") => self.interms.push(
                                drop_iter_on_err!(self, iter, pow(a1, a2, atom!("is")))
                            ),
                            atom!("^") => self.interms.push(
                                drop_iter_on_err!(self, iter, int_pow(a1, a2, &mut self.arena))
                            ),
                            atom!("max") => self.interms.push(
                                drop_iter_on_err!(self, iter, max(a1, a2))
                            ),
                            atom!("min") => self.interms.push(
                                drop_iter_on_err!(self, iter, min(a1, a2))
                            ),
                            atom!("rdiv") => {
                                let r1 = drop_iter_on_err!(
                                    self,
                                    iter,
                                    rational_from_number(a1, stub_gen, &mut self.arena)
                                );

                                let r2 = drop_iter_on_err!(
                                    self,
                                    iter,
                                    rational_from_number(a2, stub_gen, &mut self.arena)
                                );

                                let result = arena_alloc!(
                                    drop_iter_on_err!(self, iter, rdiv(r1, r2)),
                                    &mut self.arena
                                );

                                self.interms.push(Number::Rational(result));
                            }
                            atom!("//") => self.interms.push(
                                drop_iter_on_err!(self, iter, idiv(a1, a2, &mut self.arena))
                            ),
                            atom!("div") => self.interms.push(
                                drop_iter_on_err!(self, iter, int_floor_div(a1, a2, &mut self.arena))
                            ),
                            atom!(">>") => self.interms.push(
                                drop_iter_on_err!(self, iter, shr(a1, a2, &mut self.arena))
                            ),
                            atom!("<<") => self.interms.push(
                                drop_iter_on_err!(self, iter, shl(a1, a2, &mut self.arena))
                            ),
                            atom!("/\\") => self.interms.push(
                                drop_iter_on_err!(self, iter, and(a1, a2, &mut self.arena))
                            ),
                            atom!("\\/") => self.interms.push(
                                drop_iter_on_err!(self, iter, or(a1, a2, &mut self.arena))
                            ),
                            atom!("xor") => self.interms.push(
                                drop_iter_on_err!(self, iter, xor(a1, a2, &mut self.arena))
                            ),
                            atom!("mod") => self.interms.push(
                                drop_iter_on_err!(self, iter, modulus(a1, a2, &mut self.arena))
                            ),
                            atom!("rem") => self.interms.push(
                                drop_iter_on_err!(self, iter, remainder(a1, a2, &mut self.arena))
                            ),
                            atom!("atan2") => self.interms.push(Number::Float(OrderedFloat(
                                drop_iter_on_err!(self, iter, atan2(a1, a2))
                            ))),
                            atom!("gcd") => self.interms.push(
                                drop_iter_on_err!(self, iter, gcd(a1, a2, &mut self.arena))
                            ),
                            _ => {
                                let evaluable_stub = functor_stub(name, 2);
                                let stub = stub_gen();

                                std::mem::drop(iter);

                                let type_error = self.type_error(ValidType::Evaluable, evaluable_stub);
                                return Err(self.error_form(type_error, stub));
                            }
                        }

                        continue;
                    } else if arity == 1 {
                        let a1 = self.interms.pop().unwrap();

                        match name {
                            atom!("-") => self.interms.push(neg(a1, &mut self.arena)),
                            atom!("+") => self.interms.push(a1),
                            atom!("cos") => self.interms.push(Number::Float(OrderedFloat(
                                drop_iter_on_err!(self, iter, cos(a1))
                            ))),
                            atom!("sin") => self.interms.push(Number::Float(OrderedFloat(
                                drop_iter_on_err!(self, iter, sin(a1))
                            ))),
                            atom!("tan") => self.interms.push(Number::Float(OrderedFloat(
                                drop_iter_on_err!(self, iter, tan(a1))
                            ))),
                            atom!("cosh") => self.interms.push(Number::Float(OrderedFloat(
                                drop_iter_on_err!(self, iter, cosh(a1))
                            ))),
                            atom!("sinh") => self.interms.push(Number::Float(OrderedFloat(
                                drop_iter_on_err!(self, iter, sinh(a1))
                            ))),
                            atom!("tanh") => self.interms.push(Number::Float(OrderedFloat(
                                drop_iter_on_err!(self, iter, tanh(a1))
                            ))),
                            atom!("acosh") => self.interms.push(Number::Float(OrderedFloat(
                                drop_iter_on_err!(self, iter, acosh(a1))
                            ))),
                            atom!("asinh") => self.interms.push(Number::Float(OrderedFloat(
                                drop_iter_on_err!(self, iter, asinh(a1))
                            ))),
                            atom!("atanh") => self.interms.push(Number::Float(OrderedFloat(
                                drop_iter_on_err!(self, iter, atanh(a1))
                            ))),
                            atom!("log10") => self.interms.push(Number::Float(OrderedFloat(
                                drop_iter_on_err!(self, iter, log10(a1))
                            ))),
                            atom!("float_fractional_part") => self.interms.push(Number::Float(OrderedFloat(
                                drop_iter_on_err!(self, iter, float_fractional_part(a1))
                            ))),
                            atom!("float_integer_part") => self.interms.push(Number::Float(OrderedFloat(
                                drop_iter_on_err!(self, iter, float_integer_part(a1))
                            ))),
                            atom!("sqrt") => self.interms.push(Number::Float(OrderedFloat(
                                drop_iter_on_err!(self, iter, sqrt(a1))
                            ))),
                            atom!("log") => self.interms.push(Number::Float(OrderedFloat(
                                drop_iter_on_err!(self, iter, log(a1))
                            ))),
                            atom!("exp") => self.interms.push(Number::Float(OrderedFloat(
                                drop_iter_on_err!(self, iter, exp(a1))
                            ))),
                            atom!("acos") => self.interms.push(Number::Float(OrderedFloat(
                                drop_iter_on_err!(self, iter, acos(a1))
                            ))),
                            atom!("asin") => self.interms.push(Number::Float(OrderedFloat(
                                drop_iter_on_err!(self, iter, asin(a1))
                            ))),
                            atom!("atan") => self.interms.push(Number::Float(OrderedFloat(
                                drop_iter_on_err!(self, iter, atan(a1))
                            ))),
                            atom!("abs") => self.interms.push(abs(a1, &mut self.arena)),
                            atom!("float") => self.interms.push(Number::Float(OrderedFloat(
                                drop_iter_on_err!(self, iter, float(a1))
                            ))),
                            atom!("truncate") => self.interms.push(truncate(a1, &mut self.arena)),
                            atom!("round") => self.interms.push(drop_iter_on_err!(self, iter, round(a1, &mut self.arena))),
                            atom!("ceiling") => self.interms.push(ceiling(a1, &mut self.arena)),
                            atom!("floor") => self.interms.push(floor(a1, &mut self.arena)),
                            atom!("\\") => self.interms.push(
                                drop_iter_on_err!(self, iter, bitwise_complement(a1, &mut self.arena))
                            ),
                            atom!("sign") => self.interms.push(a1.sign()),
                            _ => {
                                let evaluable_stub = functor_stub(name, 1);
                                std::mem::drop(iter);

                                let type_error = self.type_error(
                                    ValidType::Evaluable,
                                    evaluable_stub,
                                );

                                let stub = stub_gen();
                                return Err(self.error_form(type_error, stub));
                            }
                        }

                        continue;
                    } else if arity == 0 {
                        match name {
                            atom!("pi") => {
                                self.interms.push(Number::Float(OrderedFloat(f64::consts::PI)));
                                continue;
                            }
                            atom!("e") => {
                                self.interms.push(Number::Float(OrderedFloat(f64::consts::E)));
                                continue;
                            }
                            atom!("epsilon") => {
                                self.interms.push(Number::Float(OrderedFloat(f64::EPSILON)));
                                continue;
                            }
                            _ => {
                            }
                        }
                    }

                    std::mem::drop(iter);

                    let evaluable_error = self.evaluable_error(name, arity);
                    let stub = stub_gen();

                    return Err(self.error_form(evaluable_error, stub));
                }
                (HeapCellValueTag::Fixnum, n) => {
                    self.interms.push(Number::Fixnum(n));
                }
                (HeapCellValueTag::F64, fl) => {
                    self.interms.push(Number::Float(*fl));
                }
                (HeapCellValueTag::Cons, ptr) => {
                    match_untyped_arena_ptr!(ptr,
                         (ArenaHeaderTag::Integer, n) => {
                             self.interms.push(Number::Integer(n));
                         }
                         (ArenaHeaderTag::Rational, r) => {
                             self.interms.push(Number::Rational(r));
                         }
                         _ => {
                             std::mem::drop(iter);

                             let type_error = self.type_error(ValidType::Evaluable, value);
                             let stub = stub_gen();

                             return Err(self.error_form(type_error, stub));
                         }
                    )
                }
                (HeapCellValueTag::Var | HeapCellValueTag::AttrVar) => {
                    std::mem::drop(iter);

                    let instantiation_error = self.instantiation_error();
                    let stub = stub_gen();

                    return Err(self.error_form(instantiation_error, stub));
                }
                _ => {
                    std::mem::drop(iter);

                    let type_error = self.type_error(ValidType::Evaluable, value);
                    let stub = stub_gen();

                    return Err(self.error_form(type_error, stub));
                }
            )
        }

        Ok(self.interms.pop().unwrap())
    }
}

#[cfg(test)]
mod tests {
    use super::*;
    use crate::machine::mock_wam::*;

    #[test]
    fn arith_eval_by_metacall_tests() {
        let mut wam = MachineState::new();
        let mut op_dir = default_op_dir();

        op_dir.insert((atom!("+"), Fixity::In), OpDesc::build_with(500, YFX as u8));
        op_dir.insert((atom!("-"), Fixity::In), OpDesc::build_with(500, YFX as u8));
        op_dir.insert((atom!("-"), Fixity::Pre), OpDesc::build_with(200, FY as u8));
        op_dir.insert((atom!("*"), Fixity::In), OpDesc::build_with(400, YFX as u8));
        op_dir.insert((atom!("/"), Fixity::In), OpDesc::build_with(400, YFX as u8));

        let term_write_result =
            parse_and_write_parsed_term_to_heap(&mut wam, "3 + 4 - 1 + 2.", &op_dir).unwrap();

        assert_eq!(
            wam.arith_eval_by_metacall(heap_loc_as_cell!(term_write_result.heap_loc)),
            Ok(Number::Fixnum(Fixnum::build_with(8))),
        );

        wam.heap.clear();

        let term_write_result =
            parse_and_write_parsed_term_to_heap(&mut wam, "5 * 4 - 1.", &op_dir).unwrap();

        assert_eq!(
            wam.arith_eval_by_metacall(heap_loc_as_cell!(term_write_result.heap_loc)),
            Ok(Number::Fixnum(Fixnum::build_with(19))),
        );

        wam.heap.clear();

        let term_write_result =
            parse_and_write_parsed_term_to_heap(&mut wam, "sign(-1).", &op_dir).unwrap();

        assert_eq!(
            wam.arith_eval_by_metacall(heap_loc_as_cell!(term_write_result.heap_loc)),
            Ok(Number::Fixnum(Fixnum::build_with(-1)))
        );
    }
}<|MERGE_RESOLUTION|>--- conflicted
+++ resolved
@@ -668,7 +668,6 @@
         (Number::Fixnum(n1), Number::Integer(n2)) => {
             let n1 = Integer::from(n1.get_num());
 
-<<<<<<< HEAD
             let result: Result<usize, _> = (&*n2).try_into();
 
             match result {
@@ -678,11 +677,6 @@
                 Err(_) => {
                     Ok(Number::arena_from(n1 >> usize::max_value(), arena))
                 }
-=======
-            match n2.to_usize() {
-                Some(n2) => Ok(Number::arena_from(n1 >> n2, arena)),
-                _ => Ok(Number::arena_from(n1 >> usize::max_value(), arena)),
->>>>>>> fb658c49
             }
         }
         (Number::Integer(n1), Number::Fixnum(n2)) => match usize::try_from(n2.get_num()) {
@@ -692,7 +686,6 @@
                 arena,
             )),
         },
-<<<<<<< HEAD
         (Number::Integer(n1), Number::Integer(n2)) => {
             let result: Result<usize, _> = (&*n2).try_into();
 
@@ -704,14 +697,6 @@
                     Ok(Number::arena_from(Integer::from(&*n1 >> usize::max_value()), arena))
                 }
             }
-=======
-        (Number::Integer(n1), Number::Integer(n2)) => match n2.to_usize() {
-            Some(n2) => Ok(Number::arena_from(Integer::from(&*n1 >> n2), arena)),
-            _ => Ok(Number::arena_from(
-                Integer::from(&*n1 >> usize::max_value()),
-                arena,
-            )),
->>>>>>> fb658c49
         },
         (Number::Integer(_), n2) => Err(numerical_type_error(ValidType::Integer, n2, stub_gen)),
         (Number::Fixnum(_), n2) => Err(numerical_type_error(ValidType::Integer, n2, stub_gen)),
@@ -745,7 +730,6 @@
         (Number::Fixnum(n1), Number::Integer(n2)) => {
             let n1 = Integer::from(n1.get_num());
 
-<<<<<<< HEAD
             match (&*n2).try_into() as Result<u32, _> {
                 Ok(n2) => {
                     let n1: u64 = n1.try_into().unwrap();
@@ -754,11 +738,6 @@
                 _ => {
 			        Ok(Number::arena_from(n1 << usize::max_value(), arena))
 		        }
-=======
-            match n2.to_u32() {
-                Some(n2) => Ok(Number::arena_from(n1.to_u64().unwrap() << n2, arena)),
-                _ => Ok(Number::arena_from(n1 << usize::max_value(), arena)),
->>>>>>> fb658c49
             }
         }
         (Number::Integer(n1), Number::Fixnum(n2)) => match usize::try_from(n2.get_num()) {
@@ -768,7 +747,6 @@
                 arena,
             )),
         },
-<<<<<<< HEAD
         (Number::Integer(n1), Number::Integer(n2)) => match (&*n2).try_into() as Result<u32, _> {
             Ok(n2) => {
                 let n1: u64 = (&*n1).try_into().unwrap();
@@ -777,17 +755,6 @@
             _ => {
 		        Ok(Number::arena_from(Integer::from(&*n1 << usize::max_value()),arena))
 	        }
-=======
-        (Number::Integer(n1), Number::Integer(n2)) => match n2.to_u32() {
-            Some(n2) => Ok(Number::arena_from(
-                Integer::from(n1.to_u64().unwrap() << n2),
-                arena,
-            )),
-            _ => Ok(Number::arena_from(
-                Integer::from(&*n1 << usize::max_value()),
-                arena,
-            )),
->>>>>>> fb658c49
         },
         (Number::Integer(_), n2) => Err(numerical_type_error(ValidType::Integer, n2, stub_gen)),
         (Number::Fixnum(_), n2) => Err(numerical_type_error(ValidType::Integer, n2, stub_gen)),
@@ -1012,15 +979,8 @@
         }
         (Number::Integer(n1), Number::Integer(n2)) => {
             let n1_clone: Integer = (*n1).clone();
-<<<<<<< HEAD
             let n2: isize = (&*n2).try_into().unwrap();
             Ok(Number::arena_from(Integer::from(n1_clone.gcd(&Integer::from(n2))) as IBig, arena))
-=======
-            Ok(Number::arena_from(
-                Integer::from(n1_clone.gcd(&Integer::from(n2.to_isize().unwrap()))) as IBig,
-                arena,
-            ))
->>>>>>> fb658c49
         }
         (Number::Float(f), _) | (_, Number::Float(f)) => {
             let n = Number::Float(f);
