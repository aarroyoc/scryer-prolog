--- conflicted
+++ resolved
@@ -56,16 +56,10 @@
 '$del_attr'(Ls0, V, Attr) :-
     Ls0 = [Att | Ls1],
     nonvar(Att),
-<<<<<<< HEAD
-    ( Att \= Attr -> '$del_attr_buried'(Ls0, Ls1, V, Attr)
-    ; '$enqueue_attr_var'(V),
-      '$del_attr_head'(V), '$del_attr'(Ls1, V, Attr)
-=======
     (  Att \= Attr -> '$del_attr_buried'(Ls0, Ls1, V, Attr)
     ;  '$enqueue_attr_var'(V),
        '$del_attr_head'(V),
        '$del_attr'(Ls1, V, Attr)
->>>>>>> 02d8b144
     ).
 
 '$del_attr_step'(Ls1, V, Attr) :-
