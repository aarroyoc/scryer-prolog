--- conflicted
+++ resolved
@@ -649,45 +649,6 @@
         }
     }
 
-<<<<<<< HEAD
-    pub fn continue_query(&mut self, alloc_locs: &AllocVarDict) -> EvalSession {
-        if self.machine_st.b > 0 {
-            let b = self.machine_st.b;
-            self.machine_st.p = self.machine_st.stack.index_or_frame(b).prelude.bp.clone();
-
-            if let CodePtr::Local(LocalCodePtr::TopLevel(_, 0)) = self.machine_st.p {
-                self.machine_st.fail = true;
-                return EvalSession::QueryFailure;
-            }
-
-            self.run_query(alloc_locs);
-
-            if self.machine_st.fail {
-                EvalSession::QueryFailure
-            } else {
-                EvalSession::SubsequentQuerySuccess
-            }
-        } else {
-            EvalSession::QueryFailure
-        }
-    }
-
-    pub fn toplevel_heap_view<Outputter>(&self, mut output: Outputter) -> Outputter
-    where
-        Outputter: HCValueOutputter,
-    {
-        for (var, addr) in self.machine_st.heap_locs.iter() {
-            let addr = self.machine_st.store(self.machine_st.deref(addr.clone()));
-            output = self
-                .machine_st
-                .print_var_eq(var.clone(), addr, &self.indices.op_dir, output);
-        }
-
-        output
-    }
-
-=======
->>>>>>> 17b25104
     #[cfg(test)]
     pub fn test_heap_view<Outputter>(&self, mut output: Outputter) -> Outputter
     where
@@ -707,59 +668,6 @@
 }
 
 impl MachineState {
-<<<<<<< HEAD
-    fn record_var_places(&mut self, chunk_num: usize, alloc_locs: &AllocVarDict) {
-        for (var, var_data) in alloc_locs {
-            match var_data {
-                &VarData::Perm(p) if p > 0 => {
-                    if !self.heap_locs.contains_key(var) {
-                        let e = self.e;
-                        let r = var_data.as_reg_type().reg_num();
-                        let addr = self.stack.index_and_frame(e)[r].clone();
-
-                        self.heap_locs.insert(var.clone(), addr);
-                    }
-                }
-                &VarData::Temp(cn, _, _) if cn == chunk_num => {
-                    let r = var_data.as_reg_type();
-
-                    if r.reg_num() != 0 {
-                        let addr = self[r].clone();
-                        self.heap_locs.insert(var.clone(), addr);
-                    }
-                }
-                _ => {}
-            }
-        }
-    }
-
-    fn print_query(&mut self, addr: Addr, op_dir: &OpDir) -> PrinterOutputter {
-        let flags = self.flags;
-
-        let mut output = {
-            self.flags = MachineFlags {
-                double_quotes: DoubleQuotes::Atom,
-            };
-
-            let output = PrinterOutputter::new();
-            let mut printer = HCPrinter::from_heap_locs(&self, op_dir, output);
-
-            printer.quoted = true;
-            printer.numbervars = false;
-            printer.drop_toplevel_spec();
-
-            printer.see_all_locs();
-            printer.print(addr)
-        };
-
-        self.flags = flags;
-
-        output.append(".");
-        output
-    }
-
-=======
->>>>>>> 17b25104
     fn dispatch_instr(
         &mut self,
         instr: &Line,
