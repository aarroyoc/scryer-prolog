--- conflicted
+++ resolved
@@ -1,39 +1,23 @@
 use std::collections::BTreeMap;
 
-<<<<<<< HEAD
-use crate::atom_table::*;
-use crate::heap_print::{HCPrinter, HCValueOutputter, PrinterOutputter};
+use crate::atom_table::AtomTable;
 use crate::machine::mock_wam::CompositeOpDir;
 use crate::machine::{BREAK_FROM_DISPATCH_LOOP_LOC, LIB_QUERY_SUCCESS};
+use crate::parser::ast::{TermWriteResult, Var};
 use crate::parser::lexer::*;
 use crate::parser::parser::Tokens;
-
-use indexmap::IndexMap;
-
-use super::{
-    streams::Stream, Atom, HeapCellValue, HeapCellValueTag, Machine, MachineConfig,
-    QueryResolution, QueryResolutionLine, QueryResult, Value,
-=======
-use crate::atom_table;
-use crate::machine::machine_indices::VarKey;
-use crate::machine::mock_wam::CompositeOpDir;
-use crate::machine::{BREAK_FROM_DISPATCH_LOOP_LOC, LIB_QUERY_SUCCESS};
-use crate::parser::ast::{Var, VarPtr};
-use crate::parser::parser::{Parser, Tokens};
-use crate::read::{write_term_to_heap, TermWriteResult};
 use indexmap::IndexMap;
 
 use super::{
     streams::Stream, Atom, AtomCell, HeapCellValue, HeapCellValueTag, Machine, MachineConfig,
     QueryResolutionLine, QueryResult, Value,
->>>>>>> 64be9e23
 };
 
 pub struct QueryState<'a> {
     machine: &'a mut Machine,
     term: TermWriteResult,
     stub_b: usize,
-    var_names: IndexMap<HeapCellValue, VarPtr>,
+    var_names: IndexMap<HeapCellValue, Var>,
     called: bool,
 }
 
@@ -95,7 +79,7 @@
         }
 
         if machine.machine_st.p == LIB_QUERY_SUCCESS {
-            if term_write_result.var_dict.is_empty() {
+            if term_write_result.inverse_var_locs.is_empty() {
                 self.machine.machine_st.backtrack();
                 return Some(Ok(QueryResolutionLine::True));
             }
@@ -104,47 +88,41 @@
         }
 
         let mut bindings: BTreeMap<String, Value> = BTreeMap::new();
-
-        let var_dict = &term_write_result.var_dict;
-
-        for (var_key, term_to_be_printed) in var_dict.iter() {
-            let mut var_name = var_key.to_string();
+        let inverse_var_locs = &term_write_result.inverse_var_locs;
+
+        for (var_loc, var_name) in inverse_var_locs.iter() {
             if var_name.starts_with('_') {
-                let should_print = var_names.values().any(|x| match x.borrow().clone() {
-                    Var::Named(v) => v == var_name,
-                    _ => false,
+                let should_print = var_names.values().any(|v| {
+                    v == var_name
                 });
                 if !should_print {
                     continue;
                 }
             }
 
-            let mut term =
-                Value::from_heapcell(machine, *term_to_be_printed, &mut var_names.clone());
+            let var_loc = *var_loc;
+            let term = Value::from_heapcell(
+                machine,
+                heap_loc_as_cell!(var_loc),
+                &mut var_names.clone(),
+            );
 
             if let Value::Var(ref term_str) = term {
-                if *term_str == var_name {
+                if *term_str == **var_name {
                     continue;
                 }
 
-                // Var dict is in the order things appear in the query. If var_name appears
-                // after term in the query, switch their places.
-                let var_name_idx = var_dict
-                    .get_index_of(&VarKey::VarPtr(Var::Named(var_name.clone()).into()))
-                    .unwrap();
-                let term_idx =
-                    var_dict.get_index_of(&VarKey::VarPtr(Var::Named(term_str.clone()).into()));
-                if let Some(idx) = term_idx {
-                    if idx < var_name_idx {
-                        let new_term = Value::Var(var_name);
-                        let new_var_name = term_str.into();
-                        term = new_term;
-                        var_name = new_var_name;
-                    }
+                let var_cell = machine.machine_st.store(
+                    machine.machine_st.deref(machine.machine_st.heap[var_loc]),
+                );
+
+                if (var_cell.get_value() as usize) < var_loc {
+                    bindings.insert(term_str.clone(), Value::Var(var_name.to_string()));
+                    continue;
                 }
             }
 
-            bindings.insert(var_name, term);
+            bindings.insert(var_name.to_string(), term);
         }
 
         // NOTE: there are outstanding choicepoints, backtrack
@@ -203,17 +181,11 @@
     }
 
     pub fn run_query(&mut self, query: String) -> QueryResult {
-<<<<<<< HEAD
-        // println!("Query: {}", query);
-        // Parse the query so we can analyze and then call the term
+        self.run_query_iter(query).collect()
+    }
+
+    pub fn run_query_iter(&mut self, query: String) -> QueryState {
         let mut lexer_parser = LexerParser::new(
-=======
-        self.run_query_iter(query).collect()
-    }
-
-    pub fn run_query_iter(&mut self, query: String) -> QueryState {
-        let mut parser = Parser::new(
->>>>>>> 64be9e23
             Stream::from_owned_string(query, &mut self.machine_st.arena),
             &mut self.machine_st,
         );
@@ -250,123 +222,12 @@
         self.machine_st.execute_at_index(1, call_index_p);
 
         let stub_b = self.machine_st.b;
-<<<<<<< HEAD
-
-        let mut matches: Vec<QueryResolutionLine> = Vec::new();
-        // Call the term
-        loop {
-            self.dispatch_loop();
-
-            //println!("b: {}", self.machine_st.b);
-            //println!("stub_b: {}", stub_b);
-            //println!("fail: {}", self.machine_st.fail);
-
-            if !self.machine_st.ball.stub.is_empty() {
-                // NOTE: this means an exception was thrown, at which
-                // point we backtracked to the stub choice point.
-                // this should halt the search for solutions as it
-                // does in the Scryer top-level. the exception term is
-                // contained in self.machine_st.ball.
-                let error_string = self
-                    .machine_st
-                    .ball
-                    .stub
-                    .iter()
-                    .filter(|h| {
-                        matches!(
-                            h.get_tag(),
-                            HeapCellValueTag::Atom | HeapCellValueTag::Fixnum
-                        )
-                    })
-                    .map(|h| match h.get_tag() {
-                        HeapCellValueTag::Atom => {
-                            let (name, _) = cell_as_atom_cell!(h).get_name_and_arity();
-                            name.as_str().to_string()
-                        }
-                        HeapCellValueTag::Fixnum => h.get_value().clone().to_string(),
-                        _ => unreachable!(),
-                    })
-                    .collect::<Vec<String>>()
-                    .join(" ");
-
-                return Err(error_string);
-            }
-
-            if self.machine_st.p == LIB_QUERY_SUCCESS {
-                if term.inverse_var_locs.is_empty() {
-                    matches.push(QueryResolutionLine::True);
-                    break;
-                }
-            } else if self.machine_st.p == BREAK_FROM_DISPATCH_LOOP_LOC {
-                // NOTE: only print results on success
-                // self.machine_st.fail = false;
-                // println!("b == stub_b");
-                matches.push(QueryResolutionLine::False);
-                break;
-            }
-
-            let mut bindings: BTreeMap<String, Value> = BTreeMap::new();
-
-            for (var_loc, var) in term.inverse_var_locs.iter() {
-                if var.starts_with('_') {
-                    continue;
-                }
-
-                let var_loc = *var_loc; // + heap_loc;
-                let mut printer = HCPrinter::new(
-                    &mut self.machine_st.heap,
-                    &mut self.machine_st.stack,
-                    &self.indices.op_dir,
-                    PrinterOutputter::new(),
-                    var_loc, // term_to_be_printed,
-                );
-
-                printer.ignore_ops = false;
-                printer.numbervars = true;
-                printer.quoted = true;
-                printer.max_depth = 1000; // NOTE: set this to 0 for unbounded depth
-                printer.double_quotes = true;
-                printer.var_names = var_names.clone();
-
-                let outputter = printer.print();
-
-                let output: String = outputter.result();
-                // println!("Result: {} = {}", var_key.to_string(), output);
-
-                if **var != output {
-                    bindings.insert(
-                        var.as_str().to_owned(),
-                        Value::try_from(output).expect("Couldn't convert Houtput to Value"),
-                    );
-                }
-            }
-
-            matches.push(QueryResolutionLine::Match(bindings));
-
-            // NOTE: there are outstanding choicepoints, backtrack
-            // through them for further solutions. if
-            // self.machine_st.b == stub_b we've backtracked to the stub
-            // choice point, so we should break.
-            self.machine_st.backtrack();
-
-            if self.machine_st.b <= stub_b {
-                // NOTE: out of choicepoints to backtrack through, no
-                // more solutions to gather.
-                break;
-            }
-        }
-
-        // NOTE: deallocate stub choice point
-        if self.machine_st.b == stub_b {
-            self.trust_me();
-=======
         QueryState {
             machine: self,
-            term: term_write_result,
+            term,
             stub_b,
             var_names,
             called: false,
->>>>>>> 64be9e23
         }
     }
 }
