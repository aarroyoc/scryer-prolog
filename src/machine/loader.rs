use crate::arena::*;
use crate::atom_table::*;
use crate::forms::*;
use crate::heap_iter::*;
use crate::indexing::*;
use crate::instructions::*;
use crate::machine::load_state::*;
use crate::machine::machine_errors::*;
use crate::machine::machine_indices::*;
use crate::machine::preprocessor::*;
use crate::machine::term_stream::*;
use crate::machine::*;
use crate::parser::ast::*;
use crate::types::*;

use indexmap::IndexSet;

use std::cell::Cell;
use std::collections::VecDeque;
use std::convert::TryFrom;
use std::fmt;
use std::mem;
use std::ops::{Deref, DerefMut};

/*
 * The loader compiles Prolog terms read from a TermStream instance,
 * which may be incremental or monolithic. The monolithic term stream
 * reads from a file. It's used only to bootstrap Scryer at
 * start-up. Once Scryer is bootstrapped, all compilation and loading
 * work is divided between loader.pl and loader.rs.
 *
 * loader.pl does a few high-level things more easily handled from
 * Prolog that are not supported (or needed) during bootstrapping:
 * term and goal expansion, loading modules from different streams,
 * verifying certain kinds of declarations, perhaps (in the future?)
 * compiling inline disjunctions.
 *
 * Since the loader can operate incrementally, it uses an intermittent
 * structure to rebuild the loader between invocations. Preprocessor
 * needs access to a &'a mut Machine for as long as it lives, and we
 * can't have copies of &'a mut Machine distributed among multiple
 * owners.
 *
 * When loading a module, we modify the records of the WAM with the
 * location of new predicates, with new meta-predicate information,
 * new term and goal expansions, new dynamic clauses, etc. Should the
 * loader fail later, all changes must be rolled back, restoring the
 * WAM to its prior state. Retraction records describe individual changes
 * made by the loader, and they may be used later.
 */

#[derive(Debug)]
pub(crate) enum RetractionRecord {
    AddedMetaPredicate(Atom, PredicateKey),
    ReplacedMetaPredicate(Atom, Atom, Vec<MetaSpec>),
    AddedModule(Atom),
    ReplacedModule(ModuleDecl, ListingSource, LocalExtensiblePredicates),
    AddedModuleOp(Atom, OpDecl),
    ReplacedModuleOp(Atom, OpDecl, OpDesc),
    AddedModulePredicate(Atom, PredicateKey),
    ReplacedModulePredicate(Atom, PredicateKey, IndexPtr),
    AddedDiscontiguousPredicate(CompilationTarget, PredicateKey),
    AddedDynamicPredicate(CompilationTarget, PredicateKey),
    AddedMultifilePredicate(CompilationTarget, PredicateKey),
    AddedUserOp(OpDecl),
    ReplacedUserOp(OpDecl, OpDesc),
    AddedExtensiblePredicate(CompilationTarget, PredicateKey),
    AddedUserPredicate(PredicateKey),
    ReplacedUserPredicate(PredicateKey, IndexPtr),
    AddedIndex(OptArgIndexKey, usize), //, Vec<usize>),
    RemovedIndex(usize, OptArgIndexKey, usize),
    ReplacedChoiceOffset(usize, usize),
    AppendedTrustMe(usize, usize, bool),
    ReplacedSwitchOnTermVarIndex(usize, IndexingCodePtr),
    ModifiedTryMeElse(usize, usize),
    ModifiedRetryMeElse(usize, usize),
    ModifiedRevJmpBy(usize, usize),
    SkeletonClausePopBack(CompilationTarget, PredicateKey),
    SkeletonClausePopFront(CompilationTarget, PredicateKey),
    SkeletonLocalClauseClausePopBack(CompilationTarget, CompilationTarget, PredicateKey),
    SkeletonLocalClauseClausePopFront(CompilationTarget, CompilationTarget, PredicateKey),
    SkeletonLocalClauseTruncateBack(CompilationTarget, CompilationTarget, PredicateKey, usize),
    SkeletonClauseTruncateBack(CompilationTarget, PredicateKey, usize),
    SkeletonClauseStartReplaced(CompilationTarget, PredicateKey, usize, usize),
    RemovedDynamicSkeletonClause(CompilationTarget, PredicateKey, usize, usize),
    RemovedSkeletonClause(
        CompilationTarget,
        PredicateKey,
        usize,
        ClauseIndexInfo,
        usize,
    ),
    ReplacedIndexingLine(usize, Vec<IndexingLine>),
    RemovedLocalSkeletonClauseLocations(
        CompilationTarget,
        CompilationTarget,
        PredicateKey,
        VecDeque<usize>,
    ),
    RemovedSkeleton(CompilationTarget, PredicateKey, PredicateSkeleton),
    ReplacedDynamicElseOffset(usize, usize),
    AppendedNextOrFail(usize, NextOrFail),
}

/*
 * Retractions to be performed on rollback are represented by
 * individual records, and the original extent of the code vector of
 * the IndexStore, of which there are several (one per module).  The
 * "extent" of a code vector is its length prior to an attempted
 * module load. The only code vector of the WAM's IndexStore, "code",
 * is shared by all modules, including the default "user" module.
 */

pub(super) struct RetractionInfo {
    orig_code_extent: usize,
    records: Vec<RetractionRecord>,
}

impl RetractionInfo {
    #[inline]
    pub(super) fn new(orig_code_extent: usize) -> Self {
        Self {
            orig_code_extent,
            records: vec![],
        }
    }

    #[inline]
    pub(crate) fn push_record(&mut self, record: RetractionRecord) {
        self.records.push(record);
    }

    #[inline]
    pub(crate) fn reset(&mut self, code_len: usize) -> Self {
        let orig_code_extent = self.orig_code_extent;
        self.orig_code_extent = code_len;

        Self {
            orig_code_extent,
            records: mem::replace(&mut self.records, vec![]),
        }
    }
}

impl<'a, LS: LoadState<'a>> Drop for Loader<'a, LS> {
    fn drop(&mut self) {
        if LS::should_drop_load_state(self) {
            LS::reset_machine(self);
        }
    }
}

#[derive(Debug, Clone, Copy, Hash, PartialEq, Eq)]
pub enum CompilationTarget {
    Module(Atom),
    User,
}

impl fmt::Display for CompilationTarget {
    fn fmt(&self, f: &mut fmt::Formatter) -> fmt::Result {
        match self {
            CompilationTarget::User => write!(f, "user"),
            CompilationTarget::Module(ref module_name) => write!(f, "{}", module_name.as_str()),
        }
    }
}

impl Default for CompilationTarget {
    #[inline]
    fn default() -> Self {
        CompilationTarget::User
    }
}

impl CompilationTarget {
    #[inline]
    pub(crate) fn module_name(&self) -> Atom {
        match self {
            CompilationTarget::User => {
                atom!("user")
            }
            CompilationTarget::Module(module_name) => *module_name,
        }
    }
}

pub struct PredicateQueue {
    pub(super) predicates: Vec<Term>,
    pub(super) compilation_target: CompilationTarget,
}

impl PredicateQueue {
    #[inline]
    pub(super) fn push(&mut self, clause: Term) {
        self.predicates.push(clause);
    }

    #[inline]
    pub(crate) fn first(&self) -> Option<&Term> {
        self.predicates.first()
    }

    #[inline]
    pub(crate) fn is_empty(&self) -> bool {
        self.predicates.is_empty()
    }

    #[inline]
    pub(super) fn take(&mut self) -> Self {
        Self {
            predicates: mem::replace(&mut self.predicates, vec![]),
            compilation_target: self.compilation_target.clone(),
        }
    }

    #[inline]
    pub(super) fn len(&self) -> usize {
        self.predicates.len()
    }
}

#[macro_export]
macro_rules! predicate_queue {
    [$($v:expr),*] => (
        PredicateQueue {
            predicates: vec![$($v,)*],
            compilation_target: CompilationTarget::default(),
        }
    )
}

pub type LiveLoadState = LoadStatePayload<LiveTermStream>;

pub struct BootstrappingLoadState<'a>(
    pub LoadStatePayload<BootstrappingTermStream<'a>>
);

impl<'a> Deref for BootstrappingLoadState<'a> {
    type Target = LoadStatePayload<BootstrappingTermStream<'a>>;

    #[inline(always)]
    fn deref(&self) -> &Self::Target {
        &self.0
    }
}

impl<'a> DerefMut for BootstrappingLoadState<'a> {
    #[inline(always)]
    fn deref_mut(&mut self) -> &mut Self::Target {
        &mut self.0
    }
}

pub trait LoadState<'a>: Sized {
    type Evacuable;
    type TS: TermStream;
    type LoaderFieldType: DerefMut<Target=LoadStatePayload<Self::TS>>;

    fn new(machine_st: &'a mut MachineState, payload: LoadStatePayload<Self::TS>) -> Self::LoaderFieldType;
    fn evacuate(loader: Loader<'a, Self>) -> Result<Self::Evacuable, SessionError>;
    fn should_drop_load_state(loader: &Loader<'a, Self>) -> bool;
    fn reset_machine(loader: &mut Loader<'a, Self>);
    fn machine_st(loader: &mut Self::LoaderFieldType) -> &mut MachineState;
    fn err_on_builtin_overwrite(
        loader: &Loader<'a, Self>,
        key: PredicateKey,
    ) -> Result<(), SessionError>;
}

pub struct LiveLoadAndMachineState<'a> {
    load_state: TypedArenaPtr<LiveLoadState>,
    machine_st: &'a mut MachineState,
}

impl<'a> Deref for LiveLoadAndMachineState<'a> {
    type Target = LiveLoadState;

    #[inline(always)]
    fn deref(&self) -> &Self::Target {
        &self.load_state
    }
}

impl<'a> DerefMut for LiveLoadAndMachineState<'a> {
    #[inline(always)]
    fn deref_mut(&mut self) -> &mut Self::Target {
        &mut self.load_state
    }
}

impl<'a> LoadState<'a> for LiveLoadAndMachineState<'a> {
    type TS = LiveTermStream;
    type LoaderFieldType = LiveLoadAndMachineState<'a>;
    type Evacuable = TypedArenaPtr<LiveLoadState>;

    #[inline(always)]
    fn new(machine_st: &'a mut MachineState, payload: LoadStatePayload<Self::TS>) -> Self::LoaderFieldType {
        let load_state = arena_alloc!(payload, &mut machine_st.arena);
        LiveLoadAndMachineState { load_state, machine_st }
    }

    #[inline(always)]
    fn evacuate(mut loader: Loader<'a, Self>) -> Result<Self::Evacuable, SessionError> {
        loader.payload.load_state.set_tag(ArenaHeaderTag::InactiveLoadState);
        Ok(loader.payload.load_state)
    }

    #[inline(always)]
    fn should_drop_load_state(loader: &Loader<'a, Self>) -> bool {
        loader.payload.load_state.get_tag() == ArenaHeaderTag::LiveLoadState
    }

    #[inline(always)]
    fn reset_machine(loader: &mut Loader<'a, Self>) {
        if loader.payload.load_state.get_tag() != ArenaHeaderTag::Dropped {
            loader.payload.load_state.set_tag(ArenaHeaderTag::Dropped);
            loader.reset_machine();
        }
    }

    #[inline(always)]
    fn machine_st(loader: &mut Self::LoaderFieldType) -> &mut MachineState {
        loader.machine_st
    }

    #[inline(always)]
    fn err_on_builtin_overwrite(
        loader: &Loader<'a, Self>,
        key: PredicateKey,
    ) -> Result<(), SessionError> {
        if let Some(builtins) = loader.wam_prelude.indices.modules.get(&atom!("builtins")) {
            if builtins.module_decl.exports.contains(&ModuleExport::PredicateKey(key)) {
                return Err(SessionError::CannotOverwriteBuiltIn(key));
            }
        }

        Ok(())
    }
}

impl<'a> LoadState<'a> for BootstrappingLoadState<'a> {
    type TS = BootstrappingTermStream<'a>;
    type LoaderFieldType = BootstrappingLoadState<'a>;
    type Evacuable = CompilationTarget;

    #[inline(always)]
    fn new(_: &'a mut MachineState, payload: LoadStatePayload<Self::TS>) -> Self::LoaderFieldType {
        BootstrappingLoadState(payload)
    }

    fn evacuate(mut loader: Loader<'a, Self>) -> Result<Self::Evacuable, SessionError> {
        if !loader.payload.predicates.is_empty() {
            loader.compile_and_submit()?;
        }

        let repo_len = loader.wam_prelude.code.len();

        loader
            .payload
            .retraction_info
            .reset(repo_len);

        loader.remove_module_op_exports();

        Ok(loader.payload.compilation_target)
    }

    #[inline(always)]
    fn should_drop_load_state(_loader: &Loader<'a, Self>) -> bool {
        true
    }

    #[inline(always)]
    fn reset_machine(loader: &mut Loader<'a, Self>) {
        loader.reset_machine();
    }

    #[inline(always)]
    fn machine_st(loader: &mut Self::LoaderFieldType) -> &mut MachineState {
        &mut loader.term_stream.parser.lexer.machine_st
    }

    #[inline(always)]
    fn err_on_builtin_overwrite(
        _loader: &Loader<'a, Self>,
        _key: PredicateKey,
    ) -> Result<(), SessionError> {
        Ok(())
    }
}

pub struct InlineLoadState<'a> {
    machine_st: &'a mut MachineState,
    pub payload: LoadStatePayload<InlineTermStream>,
}

impl<'a> Deref for InlineLoadState<'a> {
    type Target = LoadStatePayload<InlineTermStream>;

    #[inline(always)]
    fn deref(&self) -> &Self::Target {
        &self.payload
    }
}

impl<'a> DerefMut for InlineLoadState<'a> {
    #[inline(always)]
    fn deref_mut(&mut self) -> &mut Self::Target {
        &mut self.payload
    }
}

impl<'a> LoadState<'a> for InlineLoadState<'a> {
    type TS = InlineTermStream;
    type LoaderFieldType = InlineLoadState<'a>;
    type Evacuable = ();

    #[inline(always)]
    fn new(machine_st: &'a mut MachineState, payload: LoadStatePayload<Self::TS>) -> Self::LoaderFieldType {
	InlineLoadState { machine_st, payload }
    }

    fn evacuate(_loader: Loader<'a, Self>) -> Result<Self::Evacuable, SessionError> {
	Ok(())
    }

    #[inline(always)]
    fn should_drop_load_state(_loader: &Loader<'a, Self>) -> bool {
	false
    }

    #[inline(always)]
    fn reset_machine(_loader: &mut Loader<'a, Self>) {
    }

    #[inline(always)]
    fn machine_st(load_state: &mut Self::LoaderFieldType) -> &mut MachineState {
        &mut load_state.machine_st
    }

    #[inline(always)]
    fn err_on_builtin_overwrite(
        _loader: &Loader<'a, Self>,
        _key: PredicateKey,
    ) -> Result<(), SessionError> {
        Ok(())
    }
}

pub struct Loader<'a, LS: LoadState<'a>> {
    pub(super) payload: LS::LoaderFieldType,
    pub(super) wam_prelude: MachinePreludeView<'a>,
}

impl<'a, LS: LoadState<'a>> Loader<'a, LS> {
    #[inline]
    pub(super) fn new(wam: &'a mut Machine, term_stream: <LS as LoadState<'a>>::TS) -> Self {
        let payload = LoadStatePayload::new(wam.code.len(), term_stream);
        let (wam_prelude, machine_st) = wam.prelude_view_and_machine_st();

        Self {
            payload: LS::new(machine_st, payload),
            wam_prelude,
        }
    }

    pub(crate) fn read_term_from_heap(&mut self, r: RegType) -> Result<Term, SessionError> {
        let machine_st = LS::machine_st(&mut self.payload);
        machine_st.read_term_from_heap(r)
    }

    pub(crate) fn load(mut self) -> Result<LS::Evacuable, SessionError> {
        while let Some(decl) = self.dequeue_terms()? {
            self.load_decl(decl)?;
        }

        LS::evacuate(self)
    }

    fn dequeue_terms(&mut self) -> Result<Option<Declaration>, SessionError> {
        while !self.payload.term_stream.eof()? {
            let load_state = &mut self.payload;
            let compilation_target = &load_state.compilation_target;
            let composite_op_dir = self.wam_prelude.composite_op_dir(compilation_target);

            let term = load_state.term_stream.next(&composite_op_dir)?;

            if !term.is_consistent(&load_state.predicates) {
                self.compile_and_submit()?;
            }

            let term = match term {
                Term::Clause(_, name, terms) if name == atom!(":-") && terms.len() == 1 => {
                    return Ok(Some(setup_declaration(self, terms)?));
                }
                term => term,
            };

            self.payload.predicates.push(term);
        }

        Ok(None)
    }

    pub(super) fn load_decl(&mut self, decl: Declaration) -> Result<(), SessionError> {
        match decl {
            Declaration::Dynamic(name, arity) => {
                let compilation_target = self.payload.compilation_target;
                self.add_dynamic_predicate(compilation_target, name, arity)?;
            }
            Declaration::MetaPredicate(module_name, name, meta_specs) => {
                self.add_meta_predicate_record(module_name, name, meta_specs);
            }
            Declaration::Module(module_decl) => {
                self.payload.compilation_target = CompilationTarget::Module(module_decl.name);
                self.payload.predicates.compilation_target = self.payload.compilation_target;

                let listing_src = self.payload.term_stream.listing_src().clone();
                self.add_module(module_decl, listing_src);
            }
            Declaration::NonCountedBacktracking(name, arity) => {
                self.payload.non_counted_bt_preds.insert((name, arity));
            }
            Declaration::Op(op_decl) => {
                self.add_op_decl(&op_decl);
            }
            Declaration::UseModule(module_src) => {
                self.use_module(module_src)?;
            }
            Declaration::UseQualifiedModule(module_src, exports) => {
                self.use_qualified_module(module_src, exports)?;
            }
        }

        Ok(())
    }

<<<<<<< HEAD
    pub(super) fn read_term_from_heap(&mut self, heap_term_loc: RegType) -> Result<Term, SessionError> {
        let machine_st = LS::machine_st(&mut self.payload);
        let term_addr = machine_st[heap_term_loc];

        let mut term_stack = vec![];
        let mut iter = stackful_post_order_iter(&mut machine_st.heap, &mut machine_st.stack, term_addr);

        while let Some(addr) = iter.next() {
            let addr = unmark_cell_bits!(addr);

            read_heap_cell!(addr,
                (HeapCellValueTag::Lis) => {
                    use crate::parser::parser::as_partial_string;

                    let tail = term_stack.pop().unwrap();
                    let head = term_stack.pop().unwrap();

                    match as_partial_string(head, tail) {
                        Ok((string, Some(tail))) => {
                            term_stack.push(Term::PartialString(Cell::default(), string, tail));
                        }
                        Ok((string, None)) => {
                            let atom = machine_st.atom_tbl.build_with(&string);
                            term_stack.push(Term::CompleteString(Cell::default(), atom));
                        }
                        Err(cons_term) => term_stack.push(cons_term),
                    }
                }
                (HeapCellValueTag::Var | HeapCellValueTag::AttrVar | HeapCellValueTag::StackVar, h) => {
                    let offset_string = format!("_{}", h);
                    term_stack.push(Term::Var(Cell::default(), Rc::new(offset_string)));
                }
                (HeapCellValueTag::Cons | HeapCellValueTag::CStr | HeapCellValueTag::Fixnum |
                 HeapCellValueTag::Char | HeapCellValueTag::F64) => {
                    term_stack.push(Term::Literal(Cell::default(), Literal::try_from(addr).unwrap()));
                }
                (HeapCellValueTag::Atom, (name, arity)) => {
                    let h = iter.focus().value() as usize;
                    let mut arity = arity;

                    if iter.heap.len() > h + arity + 1 {
                        let value = iter.heap[h + arity + 1];

                        if let Some(idx) = get_structure_index(value) {
                            // in the second condition, arity == 0,
                            // meaning idx cannot pertain to this atom
                            // if it is the direct subterm of a larger
                            // structure.
                            if arity > 0 || !iter.direct_subterm_of_str(h) {
                                term_stack.push(
                                    Term::Literal(Cell::default(), Literal::CodeIndex(idx))
                                );

                                arity += 1;
                            }
                        }
                    }

                    if arity == 0 {
                        term_stack.push(Term::Literal(Cell::default(), Literal::Atom(name)));
                    } else {
                        let subterms = term_stack
                            .drain(term_stack.len() - arity ..)
                            .collect();

                        term_stack.push(Term::Clause(Cell::default(), name, subterms));
                    }
                }
                (HeapCellValueTag::PStr, atom) => {
                    let tail = term_stack.pop().unwrap();

                    if let Term::Literal(_, Literal::Atom(atom!("[]"))) = &tail {
                        term_stack.push(Term::CompleteString(Cell::default(), atom));
                    } else {
                        term_stack.push(Term::PartialString(
                            Cell::default(),
                            atom.as_str().to_owned(),
                            Box::new(tail),
                        ));
                    }
                }
                (HeapCellValueTag::PStrLoc, h) => {
                    let atom = cell_as_atom_cell!(iter.heap[h]).get_name();
                    let tail = term_stack.pop().unwrap();

                    term_stack.push(Term::PartialString(
                        Cell::default(),
                        atom.as_str().to_owned(),
                        Box::new(tail),
                    ));
                }
                _ => {
                }
            );
        }

        debug_assert!(term_stack.len() == 1);
        Ok(term_stack.pop().unwrap())
    }

=======
>>>>>>> 4b3de64f
    fn reset_machine(&mut self) {
        while let Some(record) = self.payload.retraction_info.records.pop() {
            match record {
                RetractionRecord::AddedMetaPredicate(target_module_name, key) => {
                    match target_module_name {
                        atom!("user") => {
                            self.wam_prelude.indices.meta_predicates.remove(&key);
                        }
                        _ => match self.wam_prelude.indices.modules.get_mut(&target_module_name) {
                            Some(ref mut module) => {
                                module.meta_predicates.remove(&key);
                            }
                            _ => {
                                unreachable!()
                            }
                        },
                    }
                }
                RetractionRecord::ReplacedMetaPredicate(target_module_name, name, meta_specs) => {
                    match target_module_name {
                        atom!("user") => {
                            self.wam_prelude
                                .indices
                                .meta_predicates
                                .insert((name, meta_specs.len()), meta_specs);
                        }
                        _ => match self.wam_prelude.indices.modules.get_mut(&target_module_name) {
                            Some(ref mut module) => {
                                module
                                    .meta_predicates
                                    .insert((name, meta_specs.len()), meta_specs);
                            }
                            _ => {
                                unreachable!()
                            }
                        },
                    }
                }
                RetractionRecord::AddedModule(module_name) => {
                    self.wam_prelude.indices.modules.remove(&module_name);
                }
                RetractionRecord::ReplacedModule(
                    module_decl,
                    listing_src,
                    local_extensible_predicates,
                ) => match self.wam_prelude.indices.modules.get_mut(&module_decl.name) {
                    Some(ref mut module) => {
                        module.module_decl = module_decl;
                        module.listing_src = listing_src;
                        module.local_extensible_predicates = local_extensible_predicates;
                    }
                    _ => {
                        unreachable!()
                    }
                },
                RetractionRecord::AddedDiscontiguousPredicate(compilation_target, key) => {
                    match compilation_target {
                        CompilationTarget::User => {
                            self.wam_prelude
                                .indices
                                .extensible_predicates
                                .get_mut(&key)
                                .map(|skeleton| {
                                    skeleton.core.is_discontiguous = false;
                                });
                        }
                        CompilationTarget::Module(module_name) => {
                            match self.wam_prelude.indices.modules.get_mut(&module_name) {
                                Some(ref mut module) => {
                                    module.extensible_predicates.get_mut(&key).map(|skeleton| {
                                        skeleton.core.is_discontiguous = false;
                                    });
                                }
                                None => {}
                            }
                        }
                    }
                }
                RetractionRecord::AddedDynamicPredicate(compilation_target, key) => {
                    match compilation_target {
                        CompilationTarget::User => {
                            self.wam_prelude
                                .indices
                                .extensible_predicates
                                .get_mut(&key)
                                .map(|skeleton| {
                                    skeleton.core.is_dynamic = false;
                                });
                        }
                        CompilationTarget::Module(module_name) => {
                            match self.wam_prelude.indices.modules.get_mut(&module_name) {
                                Some(ref mut module) => {
                                    module.extensible_predicates.get_mut(&key).map(|skeleton| {
                                        skeleton.core.is_dynamic = false;
                                        skeleton.core.retracted_dynamic_clauses = None;
                                    });
                                }
                                None => {}
                            }
                        }
                    }
                }
                RetractionRecord::AddedMultifilePredicate(compilation_target, key) => {
                    match compilation_target {
                        CompilationTarget::User => {
                            self.wam_prelude
                                .indices
                                .extensible_predicates
                                .get_mut(&key)
                                .map(|skeleton| {
                                    skeleton.core.is_multifile = false;
                                });
                        }
                        CompilationTarget::Module(module_name) => {
                            match self.wam_prelude.indices.modules.get_mut(&module_name) {
                                Some(ref mut module) => {
                                    module.extensible_predicates.get_mut(&key).map(|skeleton| {
                                        skeleton.core.is_multifile = false;
                                    });
                                }
                                None => {}
                            }
                        }
                    }
                }
                RetractionRecord::AddedModuleOp(module_name, mut op_decl) => {
                    match self.wam_prelude.indices.modules.get_mut(&module_name) {
                        Some(ref mut module) => {
                            op_decl.remove(&mut module.op_dir);
                        }
                        None => {}
                    }
                }
                RetractionRecord::ReplacedModuleOp(module_name, mut op_decl, op_desc) => {
                    match self.wam_prelude.indices.modules.get_mut(&module_name) {
                        Some(ref mut module) => {
                            op_decl.op_desc = op_desc;
                            op_decl.insert_into_op_dir(&mut module.op_dir);
                        }
                        None => {}
                    }
                }
                RetractionRecord::AddedModulePredicate(module_name, key) => {
                    match self.wam_prelude.indices.modules.get_mut(&module_name) {
                        Some(ref mut module) => {
                            module.code_dir.remove(&key);
                        }
                        None => {}
                    }
                }
                RetractionRecord::ReplacedModulePredicate(module_name, key, old_code_idx) => {
                    match self.wam_prelude.indices.modules.get_mut(&module_name) {
                        Some(ref mut module) => {
                            module
                                .code_dir
                                .get_mut(&key)
                                .map(|code_idx| code_idx.set(old_code_idx));
                        }
                        None => {}
                    }
                }
                RetractionRecord::AddedExtensiblePredicate(compilation_target, key) => {
                    self.wam_prelude
                        .indices
                        .remove_predicate_skeleton(&compilation_target, &key);
                }
                RetractionRecord::AddedUserOp(mut op_decl) => {
                    op_decl.remove(&mut self.wam_prelude.indices.op_dir);
                }
                RetractionRecord::ReplacedUserOp(mut op_decl, op_desc) => {
                    op_decl.op_desc = op_desc;
                    op_decl.insert_into_op_dir(&mut self.wam_prelude.indices.op_dir);
                }
                RetractionRecord::AddedUserPredicate(key) => {
                    self.wam_prelude.indices.code_dir.remove(&key);
                }
                RetractionRecord::ReplacedUserPredicate(key, old_code_idx) => {
                    self.wam_prelude
                        .indices
                        .code_dir
                        .get_mut(&key)
                        .map(|code_idx| code_idx.set(old_code_idx));
                }
                RetractionRecord::AddedIndex(index_key, clause_loc) => {
                    if let Some(index_loc) = index_key.switch_on_term_loc() {
                        let indexing_code = match &mut self.wam_prelude.code[index_loc] {
                            Instruction::IndexingCode(indexing_code) => indexing_code,
                            _ => {
                                unreachable!()
                            }
                        };

                        match index_key {
                            OptArgIndexKey::Literal(
                                _,
                                index_loc,
                                constant,
                                overlapping_constants,
                            ) => {
                                remove_constant_indices(
                                    constant,
                                    &overlapping_constants,
                                    indexing_code,
                                    clause_loc - index_loc, // WAS: &inner_index_locs,
                                );
                            }
                            OptArgIndexKey::Structure(_, index_loc, name, arity) => {
                                remove_structure_index(
                                    name,
                                    arity,
                                    indexing_code,
                                    clause_loc - index_loc, // WAS: &inner_index_locs,
                                );
                            }
                            OptArgIndexKey::List(_, index_loc) => {
                                remove_list_index(
                                    indexing_code,
                                    clause_loc - index_loc, // WAS: &inner_index_locs,
                                );
                            }
                            OptArgIndexKey::None => {
                                unreachable!();
                            }
                        }
                    }
                }
                RetractionRecord::RemovedIndex(_index_loc, _index_key, _clause_loc) => {
                    // TODO: this needs to be fixed! RemovedIndex doesn't provide
                    // enough information to restore the index. Correct that, then
                    // write the retraction logic of this arm.
                }
                RetractionRecord::ReplacedChoiceOffset(instr_loc, offset) => {
                    match self.wam_prelude.code[instr_loc] {
                        Instruction::TryMeElse(ref mut o) |
                        Instruction::RetryMeElse(ref mut o) |
                        Instruction::DefaultRetryMeElse(ref mut o) => {
                            *o = offset;
                        }
                        _ => {
                            unreachable!();
                        }
                    }
                }
                RetractionRecord::AppendedTrustMe(instr_loc, offset, is_default) => {
                    self.wam_prelude.code[instr_loc] = if is_default {
                        Instruction::DefaultTrustMe(offset)
                    } else {
                        Instruction::TrustMe(offset)
                    };
                }
                RetractionRecord::ReplacedSwitchOnTermVarIndex(index_loc, old_v) => {
                    match self.wam_prelude.code[index_loc] {
                        Instruction::IndexingCode(ref mut indexing_code) => match &mut indexing_code[0] {
                            IndexingLine::Indexing(IndexingInstruction::SwitchOnTerm(
                                _,
                                ref mut v,
                                ..,
                            )) => {
                                *v = old_v;
                            }
                            _ => {}
                        },
                        _ => {}
                    }
                }
                RetractionRecord::ModifiedTryMeElse(instr_loc, o) => {
                    self.wam_prelude.code[instr_loc] = Instruction::TryMeElse(o);
                }
                RetractionRecord::ModifiedRetryMeElse(instr_loc, o) => {
                    self.wam_prelude.code[instr_loc] = Instruction::RetryMeElse(o);
                }
                RetractionRecord::ModifiedRevJmpBy(instr_loc, o) => {
                    self.wam_prelude.code[instr_loc] = Instruction::RevJmpBy(o);
                }
                RetractionRecord::SkeletonClausePopBack(compilation_target, key) => {
                    match self
                        .wam_prelude
                        .indices
                        .get_predicate_skeleton_mut(&compilation_target, &key)
                    {
                        Some(skeleton) => {
                            skeleton.clauses.pop_back();
                            skeleton.core.clause_clause_locs.pop_back();
                        }
                        None => {}
                    }
                }
                RetractionRecord::SkeletonClausePopFront(compilation_target, key) => {
                    match self
                        .wam_prelude
                        .indices
                        .get_predicate_skeleton_mut(&compilation_target, &key)
                    {
                        Some(skeleton) => {
                            skeleton.clauses.pop_front();
                            skeleton.core.clause_clause_locs.pop_front();
                            skeleton.core.clause_assert_margin -= 1;
                        }
                        None => {}
                    }
                }
                RetractionRecord::SkeletonLocalClauseClausePopFront(
                    src_compilation_target,
                    local_compilation_target,
                    key,
                ) => {
                    let listing_src_file_name = self.listing_src_file_name();

                    match self.wam_prelude.indices.get_local_predicate_skeleton_mut(
                        src_compilation_target,
                        local_compilation_target,
                        listing_src_file_name,
                        key,
                    ) {
                        Some(skeleton) => {
                            skeleton.clause_clause_locs.pop_front();
                        }
                        None => {}
                    }
                }
                RetractionRecord::SkeletonLocalClauseClausePopBack(
                    src_compilation_target,
                    local_compilation_target,
                    key,
                ) => {
                    let listing_src_file_name = self.listing_src_file_name();

                    match self.wam_prelude.indices.get_local_predicate_skeleton_mut(
                        src_compilation_target,
                        local_compilation_target,
                        listing_src_file_name,
                        key,
                    ) {
                        Some(skeleton) => {
                            skeleton.clause_clause_locs.pop_back();
                        }
                        None => {}
                    }
                }
                RetractionRecord::SkeletonLocalClauseTruncateBack(
                    src_compilation_target,
                    local_compilation_target,
                    key,
                    len,
                ) => {
                    let listing_src_file_name = self.listing_src_file_name();

                    match self.wam_prelude.indices.get_local_predicate_skeleton_mut(
                        src_compilation_target,
                        local_compilation_target,
                        listing_src_file_name,
                        key,
                    ) {
                        Some(skeleton) => {
                            skeleton.clause_clause_locs.truncate(len);
                        }
                        None => {}
                    }
                }
                RetractionRecord::SkeletonClauseTruncateBack(compilation_target, key, len) => {
                    match self
                        .wam_prelude
                        .indices
                        .get_predicate_skeleton_mut(&compilation_target, &key)
                    {
                        Some(skeleton) => {
                            skeleton.clauses.truncate(len);
                            skeleton.core.clause_clause_locs.truncate(len);
                        }
                        None => {}
                    }
                }
                RetractionRecord::SkeletonClauseStartReplaced(
                    compilation_target,
                    key,
                    target_pos,
                    clause_start,
                ) => {
                    match self
                        .wam_prelude
                        .indices
                        .get_predicate_skeleton_mut(&compilation_target, &key)
                    {
                        Some(skeleton) => {
                            skeleton.clauses[target_pos].clause_start = clause_start;
                        }
                        None => {}
                    }
                }
                RetractionRecord::RemovedDynamicSkeletonClause(
                    compilation_target,
                    key,
                    target_pos,
                    clause_clause_loc,
                ) => {
                    match self
                        .wam_prelude
                        .indices
                        .get_predicate_skeleton_mut(&compilation_target, &key)
                    {
                        Some(skeleton) => {
                            if let Some(removed_clauses) = &mut skeleton.core.retracted_dynamic_clauses {
                                let clause_index_info = removed_clauses.pop().unwrap();

                                skeleton
                                    .core
                                    .clause_clause_locs
                                    .insert(target_pos, clause_clause_loc);

                                skeleton.clauses.insert(target_pos, clause_index_info);
                            }
                        }
                        None => {}
                    }
                }
                RetractionRecord::RemovedSkeletonClause(
                    compilation_target,
                    key,
                    target_pos,
                    clause_index_info,
                    clause_clause_loc,
                ) => {
                    match self
                        .wam_prelude
                        .indices
                        .get_predicate_skeleton_mut(&compilation_target, &key)
                    {
                        Some(skeleton) => {
                            skeleton
                                .core
                                .clause_clause_locs
                                .insert(target_pos, clause_clause_loc);
                            skeleton.clauses.insert(target_pos, clause_index_info);
                        }
                        None => {}
                    }
                }
                RetractionRecord::ReplacedIndexingLine(index_loc, indexing_code) => {
                    self.wam_prelude.code[index_loc] = Instruction::IndexingCode(indexing_code);
                }
                RetractionRecord::RemovedLocalSkeletonClauseLocations(
                    compilation_target,
                    local_compilation_target,
                    key,
                    clause_locs,
                ) => {
                    let listing_src_file_name = self.listing_src_file_name();

                    match self.wam_prelude.indices.get_local_predicate_skeleton_mut(
                        compilation_target,
                        local_compilation_target,
                        listing_src_file_name,
                        key,
                    ) {
                        Some(skeleton) => skeleton.clause_clause_locs = clause_locs,
                        None => {}
                    }
                }
                RetractionRecord::RemovedSkeleton(compilation_target, key, skeleton) => {
                    match compilation_target {
                        CompilationTarget::User => {
                            self.wam_prelude.indices.extensible_predicates.insert(key, skeleton);
                        }
                        CompilationTarget::Module(module_name) => {
                            if let Some(module) = self.wam_prelude.indices.modules.get_mut(&module_name) {
                                module.extensible_predicates.insert(key, skeleton);
                            }
                        }
                    }
                }
                RetractionRecord::ReplacedDynamicElseOffset(instr_loc, next) => {
                    match self.wam_prelude.code[instr_loc] {
                        Instruction::DynamicElse(
                            _,
                            _,
                            NextOrFail::Next(ref mut o),
                        )
                        | Instruction::DynamicInternalElse(
                            _,
                            _,
                            NextOrFail::Next(ref mut o),
                        ) => {
                            *o = next;
                        }
                        _ => {}
                    }
                }
                RetractionRecord::AppendedNextOrFail(instr_loc, fail) => {
                    match self.wam_prelude.code[instr_loc] {
                        Instruction::DynamicElse(
                            _,
                            _,
                            ref mut next_or_fail,
                        )
                        | Instruction::DynamicInternalElse(
                            _,
                            _,
                            ref mut next_or_fail,
                        ) => {
                            *next_or_fail = fail;
                        }
                        _ => {}
                    }
                }
            }
        }
    }

    fn extract_module_export_list_from_heap(
        &mut self,
        r: RegType,
    ) -> Result<IndexSet<ModuleExport>, SessionError> {
        let machine_st = LS::machine_st(&mut self.payload);

        let export_list = machine_st.read_term_from_heap(r)?;
        let atom_tbl = &mut LS::machine_st(&mut self.payload).atom_tbl;
        let export_list = setup_module_export_list(export_list, atom_tbl)?;

        Ok(export_list.into_iter().collect())
    }

    fn add_clause_clause(&mut self, term: Term) -> Result<(), CompilationError> {
        match term {
            Term::Clause(_, atom!(":-"), mut terms) if terms.len() == 2 =>
            {
                let body = terms.pop().unwrap();
                let head = terms.pop().unwrap();

                self.payload.clause_clauses.push((head, body));
            }
            head @ Term::Literal(_, Literal::Atom(..)) | head @ Term::Clause(..) => {
                let body = Term::Literal(Cell::default(), Literal::Atom(atom!("true")));
                self.payload.clause_clauses.push((head, body));
            }
            _ => {
                return Err(CompilationError::InadmissibleFact);
            }
        }

        Ok(())
    }

    fn add_extensible_predicate_declaration(
        &mut self,
        compilation_target: CompilationTarget,
        name: Atom,
        arity: usize,
        flag_accessor: impl Fn(&mut LocalPredicateSkeleton) -> &mut bool,
        retraction_fn: impl Fn(CompilationTarget, PredicateKey) -> RetractionRecord,
    ) -> Result<(), SessionError> {
        let key = (name, arity);
        let mut throw_permission_error = false;

        match &compilation_target {
            CompilationTarget::User => {
                match self
                    .wam_prelude
                    .indices
                    .extensible_predicates
                    .get_mut(&key)
                {
                    Some(skeleton) => {
                        if !*flag_accessor(&mut skeleton.core) {
                            *flag_accessor(&mut skeleton.core) = true;

                            self.payload.retraction_info.push_record(retraction_fn(
                                compilation_target,
                                key,
                            ));
                        }
                    }
                    None => {
                        if self.payload.compilation_target == compilation_target {
                            let mut skeleton = PredicateSkeleton::new();
                            *flag_accessor(&mut skeleton.core) = true;

                            self.add_extensible_predicate(
                                key,
                                skeleton,
                                CompilationTarget::User,
                            );
                        } else {
                            throw_permission_error = true;
                        }
                    }
                }
            }
            CompilationTarget::Module(ref module_name) => {
                match self.wam_prelude.indices.modules.get_mut(module_name) {
                    Some(ref mut module) => match module.extensible_predicates.get_mut(&key) {
                        Some(ref mut skeleton) => {
                            if !*flag_accessor(&mut skeleton.core) {
                                *flag_accessor(&mut skeleton.core) = true;

                                self.payload.retraction_info.push_record(retraction_fn(
                                    compilation_target,
                                    key,
                                ));
                            }
                        }
                        None => {
                            if self.payload.compilation_target == compilation_target {
                                let mut skeleton = PredicateSkeleton::new();
                                *flag_accessor(&mut skeleton.core) = true;

                                self.add_extensible_predicate(
                                    key,
                                    skeleton,
                                    compilation_target,
                                );
                            } else {
                                throw_permission_error = true;
                            }
                        }
                    },
                    None => {
                        self.add_dynamically_generated_module(*module_name);

                        let mut skeleton = PredicateSkeleton::new();
                        *flag_accessor(&mut skeleton.core) = true;

                        self.add_extensible_predicate(
                            key,
                            skeleton,
                            compilation_target,
                        );
                    }
                }
            }
        }

        if !throw_permission_error {
            let listing_src_file_name = self.listing_src_file_name();
            let payload_compilation_target = self.payload.compilation_target;

            match payload_compilation_target {
                CompilationTarget::User => {
                    match self
                        .wam_prelude
                        .indices
                        .get_local_predicate_skeleton_mut(
                            payload_compilation_target,
                            compilation_target,
                            listing_src_file_name,
                            key,
                        ) {
                        Some(skeleton) => {
                            if !*flag_accessor(skeleton) {
                                *flag_accessor(skeleton) = true;
                            }
                        }
                        None => {
                            let mut skeleton = LocalPredicateSkeleton::new();
                            *flag_accessor(&mut skeleton) = true;

                            self.add_local_extensible_predicate(
                                compilation_target,
                                key,
                                skeleton,
                            );
                        }
                    }
                }
                CompilationTarget::Module(ref module_name) => {
                    match self.wam_prelude.indices.modules.get_mut(module_name) {
                        Some(module) => match module
                            .local_extensible_predicates
                            .get_mut(&(compilation_target, key))
                        {
                            Some(skeleton) => {
                                if !*flag_accessor(skeleton) {
                                    *flag_accessor(skeleton) = true;
                                }
                            }
                            None => {
                                let mut skeleton = LocalPredicateSkeleton::new();
                                *flag_accessor(&mut skeleton) = true;

                                self.add_local_extensible_predicate(
                                    compilation_target,
                                    key,
                                    skeleton,
                                );
                            }
                        },
                        None => {
                            self.add_dynamically_generated_module(*module_name);

                            let mut skeleton = LocalPredicateSkeleton::new();
                            *flag_accessor(&mut skeleton) = true;

                            self.add_local_extensible_predicate(
                                compilation_target,
                                key,
                                skeleton,
                            );
                        }
                    }
                }
            }

            self.fail_on_undefined(compilation_target, key);

            Ok(())
        } else {
            Err(SessionError::PredicateNotMultifileOrDiscontiguous(
                compilation_target,
                key,
            ))
        }
    }

    fn fail_on_undefined(&mut self, compilation_target: CompilationTarget, key: PredicateKey) {
        /*
         * DynamicUndefined isn't only applied to dynamic predicates
         * but to multifile and discontiguous predicates as well.
         */

        let code_index = self.get_or_insert_code_index(key, compilation_target);

        if code_index.is_undefined() {
            set_code_index(
                &mut self.payload.retraction_info,
                &compilation_target,
                key,
                code_index,
                IndexPtr::dynamic_undefined(),
            );
        }
    }

    fn add_discontiguous_predicate(
        &mut self,
        compilation_target: CompilationTarget,
        name: Atom,
        arity: usize,
    ) -> Result<(), SessionError> {
        self.add_extensible_predicate_declaration(
            compilation_target,
            name,
            arity,
            |skeleton| &mut skeleton.is_discontiguous,
            RetractionRecord::AddedDiscontiguousPredicate,
        )
    }

    fn add_dynamic_predicate(
        &mut self,
        compilation_target: CompilationTarget,
        name: Atom,
        arity: usize,
    ) -> Result<(), SessionError> {
        self.add_extensible_predicate_declaration(
            compilation_target,
            name,
            arity,
            |skeleton| &mut skeleton.is_dynamic,
            RetractionRecord::AddedDynamicPredicate,
        )
    }

    fn add_multifile_predicate(
        &mut self,
        compilation_target: CompilationTarget,
        name: Atom,
        arity: usize,
    ) -> Result<(), SessionError> {
        self.add_extensible_predicate_declaration(
            compilation_target,
            name,
            arity,
            |skeleton| &mut skeleton.is_multifile,
            RetractionRecord::AddedMultifilePredicate,
        )
    }

    fn add_clause_clause_if_dynamic(&mut self, term: &Term) -> Result<(), SessionError> {
        if let Some(predicate_name) = ClauseInfo::name(term) {
            let arity = ClauseInfo::arity(term);
            let predicates_compilation_target = self.payload.predicates.compilation_target;

            let is_dynamic = self
                .wam_prelude
                .indices
                .get_predicate_skeleton(
                    &predicates_compilation_target,
                    &(predicate_name, arity),
                )
                .map(|skeleton| skeleton.core.is_dynamic)
                .unwrap_or(false);

            if is_dynamic {
                self.add_clause_clause(term.clone())?;
            }
        }

        Ok(())
    }

    pub(super) fn retract_local_clauses(&mut self, key: &PredicateKey, is_dynamic: bool) {
        let payload_compilation_target = self.payload.compilation_target;
        let predicates_compilation_target = self.payload.predicates.compilation_target;
        let listing_src_file_name = self.listing_src_file_name();

        let clause_locs = match self
            .wam_prelude
            .indices
            .get_local_predicate_skeleton_mut(
                payload_compilation_target,
                predicates_compilation_target,
                listing_src_file_name,
                *key,
            ) {
            Some(skeleton) if !skeleton.clause_clause_locs.is_empty() => {
                mem::replace(&mut skeleton.clause_clause_locs, VecDeque::new())
            }
            _ => return,
        };

        self.payload.retraction_info.push_record(
            RetractionRecord::RemovedLocalSkeletonClauseLocations(
                payload_compilation_target,
                predicates_compilation_target,
                *key,
                clause_locs.clone(),
            ),
        );

        self.retract_local_clauses_impl(
            predicates_compilation_target,
            *key,
            &clause_locs,
        );

        if is_dynamic {
            let clause_clause_compilation_target = match predicates_compilation_target {
                CompilationTarget::User => CompilationTarget::Module(atom!("builtins")),
                module_name => module_name,
            };

            self.retract_local_clause_clauses(clause_clause_compilation_target, &clause_locs);
        }
    }
}

impl<'a> MachinePreludeView<'a> {
    #[inline]
    pub(super) fn composite_op_dir(&self, compilation_target: &CompilationTarget) -> CompositeOpDir {
        match compilation_target {
            CompilationTarget::User => CompositeOpDir::new(&self.indices.op_dir, None),
            CompilationTarget::Module(ref module_name) => {
                match self.indices.modules.get(module_name) {
                    Some(ref module) => {
                        CompositeOpDir::new(&self.indices.op_dir, Some(&module.op_dir))
                    }
                    None => {
                        unreachable!()
                    }
                }
            }
        }
    }
}

impl MachineState {
    pub(super) fn read_term_from_heap(&mut self, r: RegType) -> Result<Term, SessionError> {
        let term_addr = self[r];

        let mut term_stack = vec![];
        let mut iter = stackful_post_order_iter(&mut self.heap, &mut self.stack, term_addr);

        while let Some(addr) = iter.next() {
            let addr = unmark_cell_bits!(addr);

            read_heap_cell!(addr,
                (HeapCellValueTag::Lis) => {
                    use crate::parser::parser::as_partial_string;

                    let tail = term_stack.pop().unwrap();
                    let head = term_stack.pop().unwrap();

                    match as_partial_string(head, tail) {
                        Ok((string, Some(tail))) => {
                            term_stack.push(Term::PartialString(Cell::default(), string, tail));
                        }
                        Ok((string, None)) => {
                            let atom = self.atom_tbl.build_with(&string);
                            term_stack.push(Term::CompleteString(Cell::default(), atom));
                        }
                        Err(cons_term) => term_stack.push(cons_term),
                    }
                }
                (HeapCellValueTag::Var | HeapCellValueTag::AttrVar | HeapCellValueTag::StackVar, h) => {
                    term_stack.push(Term::Var(Cell::default(), VarPtr::from(format!("_{}", h))));
                }
                (HeapCellValueTag::Cons | HeapCellValueTag::CStr | HeapCellValueTag::Fixnum |
                 HeapCellValueTag::Char | HeapCellValueTag::F64) => {
                    term_stack.push(Term::Literal(Cell::default(), Literal::try_from(addr).unwrap()));
                }
                (HeapCellValueTag::Atom, (name, arity)) => {
                    let h = iter.focus().value() as usize;
                    let mut arity = arity;

                    if iter.heap.len() > h + arity + 1 {
                        let value = iter.heap[h + arity + 1];

                        if let Some(idx) = get_structure_index(value) {
                            // in the second condition, arity == 0,
                            // meaning idx cannot pertain to this atom
                            // if it is the direct subterm of a larger
                            // structure.
                            if arity > 0 || !iter.direct_subterm_of_str(h) {
                                term_stack.push(
                                    Term::Literal(Cell::default(), Literal::CodeIndex(idx))
                                );

                                arity += 1;
                            }
                        }
                    }

                    if arity == 0 {
                        term_stack.push(Term::Literal(Cell::default(), Literal::Atom(name)));
                    } else {
                        let subterms = term_stack
                            .drain(term_stack.len() - arity ..)
                            .collect();

                        term_stack.push(Term::Clause(Cell::default(), name, subterms));
                    }
                }
                (HeapCellValueTag::PStr, atom) => {
                    let tail = term_stack.pop().unwrap();

                    if let Term::Literal(_, Literal::Atom(atom!("[]"))) = &tail {
                        term_stack.push(Term::CompleteString(Cell::default(), atom));
                    } else {
                        term_stack.push(Term::PartialString(
                            Cell::default(),
                            atom.as_str().to_owned(),
                            Box::new(tail),
                        ));
                    }
                }
                (HeapCellValueTag::PStrLoc, h) => {
                    let atom = cell_as_atom_cell!(iter.heap[h]).get_name();
                    let tail = term_stack.pop().unwrap();

                    term_stack.push(Term::PartialString(
                        Cell::default(),
                        atom.as_str().to_owned(),
                        Box::new(tail),
                    ));
                }
                _ => {
                }
            );
        }

        debug_assert!(term_stack.len() == 1);
        Ok(term_stack.pop().unwrap())
    }
}

impl Machine {
    pub(crate) fn use_module(&mut self) -> CallResult {
        let subevacuable_addr = self
            .machine_st
            .store(self.machine_st.deref(self.machine_st.registers[2]));

        let module_src = ModuleSource::Library({
            let payload = cell_as_load_state_payload!(subevacuable_addr);

            match payload.compilation_target {
                CompilationTarget::Module(module_name) => module_name,
                CompilationTarget::User => {
                    return Ok(());
                }
            }
        });

        let mut loader = self.loader_from_heap_evacuable(temp_v!(1));

        let use_module = || {
            let export_list = loader.extract_module_export_list_from_heap(temp_v!(3))?;

            if export_list.is_empty() {
                loader.use_module(module_src)?;
            } else {
                loader.use_qualified_module(module_src, export_list)?;
            }

            LiveLoadAndMachineState::evacuate(loader)
        };

        let result = use_module();
        self.restore_load_state_payload(result)
    }

    pub(crate) fn load_compiled_library(&mut self) -> CallResult {
        let library = cell_as_atom!(
            self.machine_st.store(self.machine_st.deref(self.machine_st.registers[1]))
        );

        if let Some(module) = self.indices.modules.get(&library) {
            if let ListingSource::DynamicallyGenerated = module.listing_src {
                self.machine_st.fail = true;
                return Ok(());
            }

            let mut loader = self.loader_from_heap_evacuable(temp_v!(3));

            let import_module = || {
                let export_list = loader.extract_module_export_list_from_heap(temp_v!(2))?;

                if export_list.is_empty() {
                    loader.import_module(library)?;
                } else {
                    loader.import_qualified_module(library, export_list)?;
                }

                LiveLoadAndMachineState::evacuate(loader)
            };

            let result = import_module();
            self.restore_load_state_payload(result)
        } else {
            self.machine_st.fail = true;
            Ok(())
        }
    }

    pub(crate) fn declare_module(&mut self) -> CallResult {
        let module_name = cell_as_atom!(
            self.machine_st.store(self.machine_st.deref(self.machine_st.registers[1]))
        );

        let mut loader = self.loader_from_heap_evacuable(temp_v!(3));

        let declare_module = || {
            let exports = loader.extract_module_export_list_from_heap(temp_v!(2))?;

            let module_decl = ModuleDecl {
                name: module_name,
                exports: exports.into_iter().collect(),
            };

            loader.load_decl(Declaration::Module(module_decl))?;
            LiveLoadAndMachineState::evacuate(loader)
        };

        let result = declare_module();
        self.restore_load_state_payload(result)
    }

    #[inline]
    pub(crate) fn add_discontiguous_predicate(&mut self) -> CallResult {
        self.add_extensible_predicate_declaration(
            |loader, compilation_target, clause_name, arity| {
                loader.add_discontiguous_predicate(compilation_target, clause_name, arity)
            },
        )
    }

    #[inline]
    pub(crate) fn add_dynamic_predicate(&mut self) -> CallResult {
        self.add_extensible_predicate_declaration(
            |loader, compilation_target, clause_name, arity| {
                loader.add_dynamic_predicate(compilation_target, clause_name, arity)
            },
        )
    }

    #[inline]
    pub(crate) fn add_multifile_predicate(&mut self) -> CallResult {
        self.add_extensible_predicate_declaration(
            |loader, compilation_target, clause_name, arity| {
                loader.add_multifile_predicate(compilation_target, clause_name, arity)
            },
        )
    }

    fn add_extensible_predicate_declaration(
        &mut self,
        decl_adder: impl for<'a> Fn(
            &mut Loader<'a, LiveLoadAndMachineState<'a>>,
            CompilationTarget,
            Atom,
            usize,
        ) -> Result<(), SessionError>,
    ) -> CallResult {
        let module_name = cell_as_atom!(
            self.machine_st.store(self.machine_st.deref(self.machine_st.registers[1]))
        );

        let compilation_target = match module_name {
            atom!("user") => CompilationTarget::User,
            _ => CompilationTarget::Module(module_name),
        };

        let predicate_name = cell_as_atom!(
            self.machine_st.store(self.machine_st.deref(self.machine_st.registers[2]))
        );

        let arity = self
            .machine_st
            .store(self.machine_st.deref(self.machine_st.registers[3]));

        let arity = match Number::try_from(arity) {
            Ok(Number::Integer(n)) if &*n >= &0 && &*n <= &MAX_ARITY => Ok(n.to_usize().unwrap()),
            Ok(Number::Fixnum(n)) if n.get_num() >= 0 && n.get_num() <= MAX_ARITY as i64 => {
                Ok(usize::try_from(n.get_num()).unwrap())
            }
            _ => Err(SessionError::from(CompilationError::InvalidRuleHead)),
        };

        let mut loader = self.loader_from_heap_evacuable(temp_v!(4));

        let add_predicate_decl = move || {
            decl_adder(&mut loader, compilation_target, predicate_name, arity?)?;
            LiveLoadAndMachineState::evacuate(loader)
        };

        let result = add_predicate_decl();
        self.restore_load_state_payload(result)
    }

    pub(crate) fn add_term_expansion_clause(&mut self) -> CallResult {
        let mut loader = self.loader_from_heap_evacuable(temp_v!(2));

        let add_clause = || {
            let term = loader.read_term_from_heap(temp_v!(1))?;

            loader.incremental_compile_clause(
                (atom!("term_expansion"), 2),
                term,
                CompilationTarget::User,
                false,
                AppendOrPrepend::Append,
            )?;

            LiveLoadAndMachineState::evacuate(loader)
        };

        let result = add_clause();
        self.restore_load_state_payload(result)
    }

    pub(crate) fn add_goal_expansion_clause(&mut self) -> CallResult {
        let target_module_name = cell_as_atom!(
            self.machine_st.store(self.machine_st.deref(self.machine_st.registers[1]))
        );

        let mut loader = self.loader_from_heap_evacuable(temp_v!(3));

        let compilation_target = match target_module_name {
            atom!("user") => CompilationTarget::User,
            _ => CompilationTarget::Module(target_module_name),
        };

        let add_clause = || {
            let term = loader.read_term_from_heap(temp_v!(2))?;

            let indexing_arg = match term.name() {
                Some(atom!(":-")) => term.first_arg().and_then(Term::first_arg),
                Some(_) => term.first_arg(),
                None => None,
            };

            if let Some(indexing_term) = indexing_arg {
                if let Some(indexing_name) = indexing_term.name() {
                    loader.wam_prelude
                        .indices
                        .goal_expansion_indices
                        .insert((indexing_name, indexing_term.arity()));
                }
            }

            loader.incremental_compile_clause(
                (atom!("goal_expansion"), 2),
                term,
                compilation_target,
                false, // backtracking inferences are counted by call_with_inference_limit.
                AppendOrPrepend::Append,
            )?;

            LiveLoadAndMachineState::evacuate(loader)
        };

        let result = add_clause();
        self.restore_load_state_payload(result)
    }

    pub(crate) fn add_in_situ_filename_module(&mut self) -> CallResult {
        let mut loader = self.loader_from_heap_evacuable(temp_v!(1));

        let add_in_situ_filename_module = || {
            if let Some(filename) = loader.listing_src_file_name() {
                let module_decl = ModuleDecl {
                    name: filename,
                    exports: vec![],
                };

                let module_name = module_decl.name;

                if !loader
                    .wam_prelude
                    .indices
                    .modules
                    .contains_key(&module_decl.name)
                {
                    let module = Module::new_in_situ(module_decl);
                    loader
                        .wam_prelude
                        .indices
                        .modules
                        .insert(module_name, module);
                } else {
                    loader.reset_in_situ_module(
                        module_decl.clone(),
                        &ListingSource::DynamicallyGenerated,
                    );

                    match loader.wam_prelude.indices.modules.get_mut(&module_name) {
                        Some(module) => {
                            for (key, value) in module.op_dir.drain(0..) {
                                let mut op_decl = OpDecl::new(value, key.0);
                                op_decl.remove(&mut loader.wam_prelude.indices.op_dir);
                            }
                        }
                        None => {}
                    }
                }
            }

            LiveLoadAndMachineState::evacuate(loader)
        };

        let result = add_in_situ_filename_module();
        self.restore_load_state_payload(result)
    }

    pub(crate) fn loader_from_heap_evacuable<'a>(
        &'a mut self,
        r: RegType,
    ) -> Loader<'a, LiveLoadAndMachineState<'a>> {
        let mut load_state = cell_as_load_state_payload!(
            self.machine_st.store(self.machine_st.deref(self.machine_st[r]))
        );

        load_state.set_tag(ArenaHeaderTag::LiveLoadState);

        let (wam_prelude, machine_st) = self.prelude_view_and_machine_st();

        Loader {
            payload: LiveLoadAndMachineState { load_state, machine_st },
            wam_prelude,
        }
    }

    #[inline]
    pub(crate) fn push_load_state_payload(&mut self) {
        let payload = arena_alloc!(
            LoadStatePayload::new(
                self.code.len(),
                LiveTermStream::new(ListingSource::User),
            ),
            &mut self.machine_st.arena
        );

        let var = self.machine_st.deref(self.machine_st.registers[1]);

        self.machine_st.bind(
            var.as_var().unwrap(),
            typed_arena_ptr_as_cell!(payload),
        );
    }

    #[inline]
    pub(crate) fn pop_load_state_payload(&mut self) {
        let load_state_payload = self.machine_st.store(
            self.machine_st.deref(self.machine_st.registers[1])
        );

        // unlike in loader_from_heap_evacuable,
        // pop_load_state_payload is allowed to fail to find a
        // LoadStatePayload in the heap, as a Rust-side
        // top-level command may have failed to write the
        // load state payload back to the heap.

        read_heap_cell!(load_state_payload,
            (HeapCellValueTag::Cons, cons_ptr) => {
                match_untyped_arena_ptr!(cons_ptr,
                    (ArenaHeaderTag::LiveLoadState, payload) => {
                        unsafe {
                            std::ptr::drop_in_place(
                                payload.as_ptr() as *mut LiveLoadState,
                            );
                        }
                    }
                    _ => {}
                );
            }
            _ => {}
        );
    }

    #[inline]
    pub(crate) fn pop_load_context(&mut self) {
        self.load_contexts.pop();
    }

    pub(crate) fn push_load_context(&mut self) -> CallResult {
        let stream = self.machine_st.get_stream_or_alias(
            self.machine_st.registers[1],
            &self.indices.stream_aliases,
            atom!("$push_load_context"),
            2,
        )?;

        let path = cell_as_atom!(
            self.machine_st.store(self.machine_st.deref(self.machine_st.registers[2]))
        );

        self.load_contexts.push(LoadContext::new(path.as_str(), stream));
        Ok(())
    }

    pub(crate) fn restore_load_state_payload(
        &mut self,
        result: Result<TypedArenaPtr<LiveLoadState>, SessionError>,
    ) -> CallResult {
        match result {
            Ok(_payload) => {
                Ok(())
            }
            Err(e) => {
                let err = self.machine_st.session_error(e);
                let stub = functor_stub(atom!("load"), 1);

                Err(self.machine_st.error_form(err, stub))
            }
        }
    }

    pub(crate) fn scoped_clause_to_evacuable(&mut self) -> CallResult {
        let module_name = cell_as_atom!(
            self.machine_st.store(self.machine_st.deref(self.machine_st.registers[1]))
        );

        let loader = self.loader_from_heap_evacuable(temp_v!(3));

        let compilation_target = match module_name {
            atom!("user") => CompilationTarget::User,
            _ => CompilationTarget::Module(module_name),
        };

        let result = loader.read_and_enqueue_term(temp_v!(2), compilation_target);
        self.restore_load_state_payload(result)
    }

    pub(crate) fn clause_to_evacuable(&mut self) -> CallResult {
        let loader = self.loader_from_heap_evacuable(temp_v!(2));
        let compilation_target = loader.payload.compilation_target;

        let result = loader.read_and_enqueue_term(temp_v!(1), compilation_target);
        self.restore_load_state_payload(result)
    }

    pub(crate) fn conclude_load(&mut self) -> CallResult {
        let mut loader = self.loader_from_heap_evacuable(temp_v!(1));

        let compile_final_terms = || {
            if !loader.payload.predicates.is_empty() {
                loader.compile_and_submit()?;
            }

            loader.remove_module_op_exports();
            LiveLoadAndMachineState::evacuate(loader)
        };

        let result = compile_final_terms();
        self.restore_load_state_payload(result)
    }

    pub(crate) fn load_context_source(&mut self) {
        if let Some(load_context) = self.load_contexts.last() {
            let path_str = load_context.path.to_str().unwrap();
            let path_atom = self.machine_st.atom_tbl.build_with(path_str);

            self.machine_st.unify_atom(path_atom, self.machine_st.registers[1]);
        } else {
            self.machine_st.fail = true;
        }
    }

    pub(crate) fn load_context_file(&mut self) {
        if let Some(load_context) = self.load_contexts.last() {
            match load_context.path.file_name() {
                Some(file_name) if load_context.path.is_file() => {
                    let file_name_str = file_name.to_str().unwrap();
                    let file_name_atom = self.machine_st.atom_tbl.build_with(file_name_str);

                    self.machine_st.unify_atom(file_name_atom, self.machine_st.registers[1]);
                    return;
                }
                _ => {
                    return self.load_context_module(self.machine_st.registers[1]);
                }
            }
        }

        self.machine_st.fail = true;
    }

    pub(crate) fn load_context_directory(&mut self) {
        if let Some(load_context) = self.load_contexts.last() {
            if let Some(directory) = load_context.path.parent() {
                let directory_str = directory.to_str().unwrap();
                let directory_atom = self.machine_st.atom_tbl.build_with(directory_str);

                self.machine_st.unify_atom(directory_atom, self.machine_st.registers[1]);
                return;
            }
        }

        self.machine_st.fail = true;
    }

    pub(crate) fn load_context_module(&mut self, target: HeapCellValue) {
        if let Some(load_context) = self.load_contexts.last() {
            self.machine_st.unify_atom(load_context.module, target);
        } else {
            self.machine_st.fail = true;
        }
    }

    pub(crate) fn load_context_stream(&mut self) {
        if let Some(load_context) = self.load_contexts.last() {
            self.machine_st.unify_constant(
                UntypedArenaPtr::from(load_context.stream.as_ptr()),
                self.machine_st.registers[1],
            );
        } else {
            self.machine_st.fail = true;
        }
    }

    pub(crate) fn compile_assert(&mut self, append_or_prepend: AppendOrPrepend) -> CallResult
    {
        let module_name = cell_as_atom!(
            self.machine_st.store(self.machine_st.deref(self.machine_st.registers[1]))
        );

        let compilation_target = match module_name {
            atom!("user") => CompilationTarget::User,
            _ => CompilationTarget::Module(module_name),
        };

        let stub_gen = || {
            match append_or_prepend {
                AppendOrPrepend::Append  => functor_stub(atom!("assertz"), 1),
                AppendOrPrepend::Prepend => functor_stub(atom!("asserta"), 1),
            }
        };

        let mut compile_assert = || {
            let mut loader: Loader<'_, LiveLoadAndMachineState<'_>> =
                Loader::new(self, LiveTermStream::new(ListingSource::User));

            loader.payload.compilation_target = compilation_target;

            let head = loader.read_term_from_heap(temp_v!(2))?;

            let name = if let Some(name) = head.name() {
                name
            } else {
                return Err(SessionError::from(CompilationError::InvalidRuleHead));
            };

            let arity = head.arity();

            let is_dynamic_predicate = loader
                  .wam_prelude
                  .indices
                  .is_dynamic_predicate(
                      module_name,
                      (name, arity),
                  );

            let no_such_predicate =
                if !is_dynamic_predicate && !ClauseType::is_inbuilt(name, arity) {
                    let idx_tag = loader
                        .wam_prelude
                        .indices
                        .get_predicate_code_index(
                            name,
                            arity,
                            module_name,
                        )
                        .map(|code_idx| code_idx.get_tag())
                        .unwrap_or(IndexPtrTag::DynamicUndefined);

                    idx_tag == IndexPtrTag::DynamicUndefined ||
                    idx_tag == IndexPtrTag::Undefined
                } else {
                    is_dynamic_predicate
                };

            if !no_such_predicate {
                LiveLoadAndMachineState::machine_st(&mut loader.payload).fail = true;
                return LiveLoadAndMachineState::evacuate(loader);
            }

            let body = loader.read_term_from_heap(temp_v!(3))?;

            let asserted_clause = Term::Clause(
                Cell::default(),
                atom!(":-"),
                vec![head.clone(), body.clone()],
            );

            // if a new predicate was just created, make it dynamic.
            loader.add_dynamic_predicate(compilation_target, name, arity)?;

            loader.incremental_compile_clause(
                (name, arity),
                asserted_clause,
                compilation_target,
                false,
                append_or_prepend,
            )?;

            // the global clock is incremented after each assertion.
            LiveLoadAndMachineState::machine_st(&mut loader.payload).global_clock += 1;

            loader.compile_clause_clauses(
                (name, arity),
                compilation_target,
                std::iter::once((head, body)),
                append_or_prepend,
            )?;

            LiveLoadAndMachineState::evacuate(loader)
        };

        match compile_assert() {
            Ok(_) => Ok(()),
            Err(SessionError::CompilationError(
                CompilationError::InvalidRuleHead |
                CompilationError::InadmissibleFact
            )) => {
                let err = self.machine_st.type_error(
                    ValidType::Callable,
                    self.machine_st.registers[2],
                );

                Err(self.machine_st.error_form(err, stub_gen()))
            }
            Err(SessionError::CompilationError(
                CompilationError::InadmissibleQueryTerm
            )) => {
                let err = self.machine_st.type_error(
                    ValidType::Callable,
                    self.machine_st.registers[3],
                );

                Err(self.machine_st.error_form(err, stub_gen()))
            }
            Err(e) => {
                let err = self.machine_st.session_error(e);
                Err(self.machine_st.error_form(err, stub_gen()))
            }
        }
    }

    pub(crate) fn abolish_clause(&mut self) -> CallResult {
        let module_name = cell_as_atom!(
            self.machine_st.store(self.machine_st.deref(self.machine_st.registers[1]))
        );

        let key = self
            .machine_st
            .read_predicate_key(self.machine_st.registers[2], self.machine_st.registers[3]);

        let compilation_target = match module_name {
            atom!("user") => CompilationTarget::User,
            _ => CompilationTarget::Module(module_name),
        };

        let mut abolish_clause = || {
            let mut loader: Loader<'_, LiveLoadAndMachineState<'_>>
                = Loader::new(self, LiveTermStream::new(ListingSource::User));

            loader.payload.compilation_target = compilation_target;

            let clause_clause_compilation_target = match compilation_target {
                CompilationTarget::User => CompilationTarget::Module(atom!("builtins")),
                module => module,
            };

            let mut clause_clause_target_poses: Vec<_> = loader
                .wam_prelude
                .indices
                .remove_predicate_skeleton(&compilation_target, &key)
                .map(|skeleton| {
                    let mut clause_clause_skeleton = loader
                        .wam_prelude
                        .indices
                        .remove_predicate_skeleton(
                            &clause_clause_compilation_target,
                            &(atom!("$clause"), 2),
                        ).unwrap();

                    let result = skeleton.core
                        .clause_clause_locs
                        .iter()
                        .map(|clause_clause_loc| {
                            clause_clause_skeleton
                                .target_pos_of_clause_clause_loc(*clause_clause_loc)
                                .unwrap()
                        })
                        .collect();

                    loader.add_extensible_predicate(
                        key,
                        skeleton,
                        compilation_target,
                    );

                    loader.add_extensible_predicate(
                        (atom!("$clause"), 2),
                        clause_clause_skeleton,
                        clause_clause_compilation_target,
                    );

                    result
                }).unwrap();

            loader.wam_prelude
                .indices
                .remove_predicate_skeleton(&compilation_target, &key);

            let mut code_index = loader
                .get_or_insert_code_index(key, compilation_target);

            code_index.set(IndexPtr::undefined());

            loader.payload.compilation_target = clause_clause_compilation_target;

            while let Some(target_pos) = clause_clause_target_poses.pop() {
                loader.retract_clause((atom!("$clause"), 2), target_pos);
            }

            LiveLoadAndMachineState::evacuate(loader)
        };

        match abolish_clause() {
            Ok(_) => Ok(()),
            Err(e) => {
                let stub = functor_stub(atom!("abolish"), 1);
                let err = self.machine_st.session_error(e);
                Err(self.machine_st.error_form(err, stub))
            }
        }
    }

    pub(crate) fn retract_clause(&mut self) -> CallResult {
        let key = self
            .machine_st
            .read_predicate_key(self.machine_st[temp_v!(1)], self.machine_st[temp_v!(2)]);

        let target_pos = self
            .machine_st
            .store(self.machine_st.deref(self.machine_st[temp_v!(3)]));

        let target_pos = match Number::try_from(target_pos) {
            Ok(Number::Integer(n)) => n.to_usize().unwrap(),
            Ok(Number::Fixnum(n)) => usize::try_from(n.get_num()).unwrap(),
            _ => unreachable!(),
        };

        let module_name = cell_as_atom!(
            self.machine_st.store(self.machine_st.deref(self.machine_st.registers[4]))
        );

        let compilation_target = match module_name {
            atom!("user") => CompilationTarget::User,
            _ => CompilationTarget::Module(module_name),
        };

        let clause_clause_compilation_target = match compilation_target {
            CompilationTarget::User => CompilationTarget::Module(atom!("builtins")),
            _ => compilation_target,
        };

        let mut retract_clause = || {
            let mut loader: Loader<'_, LiveLoadAndMachineState<'_>> =
                Loader::new(self, LiveTermStream::new(ListingSource::User));

            loader.payload.compilation_target = compilation_target;

            let clause_clause_loc = loader.retract_dynamic_clause(key, target_pos);

            // the global clock is incremented after each retraction.
            LiveLoadAndMachineState::machine_st(&mut loader.payload).global_clock += 1;

            let target_pos = match loader.wam_prelude.indices.get_predicate_skeleton_mut(
                &clause_clause_compilation_target,
                &(atom!("$clause"), 2),
            ) {
                Some(skeleton) => skeleton
                    .target_pos_of_clause_clause_loc(clause_clause_loc)
                    .unwrap(),
                None => {
                    unreachable!();
                }
            };

            loader.payload.compilation_target = clause_clause_compilation_target;
            loader.retract_clause((atom!("$clause"), 2), target_pos);

            LiveLoadAndMachineState::evacuate(loader)
        };

        match retract_clause() {
            Ok(_) => Ok(()),
            Err(e) => {
                let stub = functor_stub(atom!("retract"), 1);
                let err = self.machine_st.session_error(e);

                Err(self.machine_st.error_form(err, stub))
            }
        }
    }

    pub(crate) fn is_consistent_with_term_queue(&mut self) -> CallResult {
        let module_name = cell_as_atom!(
            self.machine_st.store(self.machine_st.deref(self.machine_st.registers[1]))
        );

        let key = self
            .machine_st
            .read_predicate_key(self.machine_st[temp_v!(2)], self.machine_st[temp_v!(3)]);

        let compilation_target = match module_name {
            atom!("user") => CompilationTarget::User,
            _ => CompilationTarget::Module(module_name),
        };

        let mut loader = self.loader_from_heap_evacuable(temp_v!(4));

        LiveLoadAndMachineState::machine_st(&mut loader.payload).fail =
            (!loader.payload.predicates.is_empty()
             && loader.payload.predicates.compilation_target != compilation_target)
             || !key.is_consistent(&loader.payload.predicates);

        let result = LiveLoadAndMachineState::evacuate(loader);
        self.restore_load_state_payload(result)
    }

    pub(crate) fn flush_term_queue(&mut self) -> CallResult {
        let mut loader = self.loader_from_heap_evacuable(temp_v!(1));

        let flush_term_queue = || {
            if !loader.payload.predicates.is_empty() {
                loader.compile_and_submit()?;
            }

            LiveLoadAndMachineState::evacuate(loader)
        };

        let result = flush_term_queue();
        self.restore_load_state_payload(result)
    }

    pub(crate) fn remove_module_exports(&mut self) -> CallResult {
        let module_name = cell_as_atom!(
            self.machine_st.store(self.machine_st.deref(self.machine_st.registers[1]))
        );

        let mut loader = self.loader_from_heap_evacuable(temp_v!(2));

        let remove_module_exports = || {
            loader.remove_module_exports(module_name);
            LiveLoadAndMachineState::evacuate(loader)
        };

        let result = remove_module_exports();
        self.restore_load_state_payload(result)
    }

    pub(crate) fn add_non_counted_backtracking(&mut self) -> CallResult {
        let key = self
            .machine_st
            .read_predicate_key(self.machine_st[temp_v!(1)], self.machine_st[temp_v!(2)]);

        let mut loader = self.loader_from_heap_evacuable(temp_v!(3));
        loader.payload.non_counted_bt_preds.insert(key);

        let result = LiveLoadAndMachineState::evacuate(loader);
        self.restore_load_state_payload(result)
    }

    pub(crate) fn meta_predicate_property(&mut self) {
        let module_name = cell_as_atom!(
            self.machine_st.store(self.machine_st.deref(self.machine_st.registers[1]))
        );

        let (predicate_name, arity) = self
            .machine_st
            .read_predicate_key(self.machine_st.registers[2], self.machine_st.registers[3]);

        let compilation_target = match module_name {
            atom!("user") => CompilationTarget::User,
            _ => CompilationTarget::Module(module_name),
        };

        match self
            .indices
            .get_meta_predicate_spec(predicate_name, arity, &compilation_target)
        {
            Some(meta_specs) => {
                let term_loc = self.machine_st.heap.len();

                self.machine_st.heap.push(atom_as_cell!(predicate_name, arity));
                self.machine_st.heap.extend(
                    meta_specs.iter().map(|meta_spec| match meta_spec {
                        MetaSpec::Minus => atom_as_cell!(atom!("+")),
                        MetaSpec::Plus => atom_as_cell!(atom!("-")),
                        MetaSpec::Either => atom_as_cell!(atom!("?")),
                        MetaSpec::Colon => atom_as_cell!(atom!(":")),
                        MetaSpec::RequiresExpansionWithArgument(ref arg_num) => {
                            fixnum_as_cell!(Fixnum::build_with(*arg_num as i64))
                        }
                    })
                );

                let heap_loc = self.machine_st.heap.len();

                self.machine_st.heap.push(atom_as_cell!(atom!("meta_predicate"), 1));
                self.machine_st.heap.push(str_loc_as_cell!(term_loc));

                unify!(self.machine_st, str_loc_as_cell!(heap_loc), self.machine_st.registers[4]);
            }
            None => {
                self.machine_st.fail = true;
            }
        }
    }

    pub(crate) fn dynamic_property(&mut self) {
        let module_name = cell_as_atom!(
            self.machine_st.store(self.machine_st.deref(self.machine_st.registers[1]))
        );

        let key = self
            .machine_st
            .read_predicate_key(self.machine_st[temp_v!(2)], self.machine_st[temp_v!(3)]);

        let compilation_target = match module_name {
            atom!("user") => CompilationTarget::User,
            _ => CompilationTarget::Module(module_name),
        };

        match self
            .indices
            .get_predicate_skeleton(&compilation_target, &key)
        {
            Some(skeleton) => {
                self.machine_st.fail = !skeleton.core.is_dynamic;
            }
            None => {
                self.machine_st.fail = true;
            }
        }
    }

    pub(crate) fn multifile_property(&mut self) {
        let module_name = cell_as_atom!(
            self.machine_st.store(self.machine_st.deref(self.machine_st.registers[1]))
        );

        let key = self
            .machine_st
            .read_predicate_key(self.machine_st[temp_v!(2)], self.machine_st[temp_v!(3)]);

        let compilation_target = match module_name {
            atom!("user") => CompilationTarget::User,
            _ => CompilationTarget::Module(module_name),
        };

        match self
            .indices
            .get_predicate_skeleton(&compilation_target, &key)
        {
            Some(skeleton) => {
                self.machine_st.fail = !skeleton.core.is_multifile;
            }
            None => {
                self.machine_st.fail = true;
            }
        }
    }

    pub(crate) fn discontiguous_property(&mut self) {
        let module_name = cell_as_atom!(
            self.machine_st.store(self.machine_st.deref(self.machine_st.registers[1]))
        );

        let key = self
            .machine_st
            .read_predicate_key(self.machine_st[temp_v!(2)], self.machine_st[temp_v!(3)]);

        let compilation_target = match module_name {
            atom!("user") => CompilationTarget::User,
            _ => CompilationTarget::Module(module_name),
        };

        match self
            .indices
            .get_predicate_skeleton(&compilation_target, &key)
        {
            Some(skeleton) => {
                self.machine_st.fail = !skeleton.core.is_discontiguous;
            }
            None => {
                self.machine_st.fail = true;
            }
        }
    }

    pub(crate) fn builtin_property(&mut self) {
        let (name, arity) = self
            .machine_st
            .read_predicate_key(self.machine_st.registers[1], self.machine_st.registers[2]);

        if !ClauseType::is_inbuilt(name, arity) { // ClauseType::from(key.0, key.1, &mut self.machine_st.arena) {
            if let Some(module) = self.indices.modules.get(&(atom!("builtins"))) {
                self.machine_st.fail = !module.code_dir.contains_key(&(name, arity));
                return;
            }
        }

        self.machine_st.fail = true;
    }
}

impl<'a> Loader<'a, LiveLoadAndMachineState<'a>> {
    fn read_and_enqueue_term(
        mut self,
        term_reg: RegType,
        compilation_target: CompilationTarget,
    ) -> Result<TypedArenaPtr<LoadStatePayload<LiveTermStream>>, SessionError> {
        if self.payload.predicates.compilation_target != compilation_target {
            if !self.payload.predicates.is_empty() {
                self.compile_and_submit()?;
            }

            self.payload.predicates.compilation_target = compilation_target;
        }

        let term = self.read_term_from_heap(term_reg)?;

        self.add_clause_clause_if_dynamic(&term)?;
        self.payload.term_stream.term_queue.push_back(term);

        self.load()
    }
}

#[inline]
pub(super) fn load_module(
    machine_st: &mut MachineState,
    code_dir: &mut CodeDir,
    op_dir: &mut OpDir,
    meta_predicate_dir: &mut MetaPredicateDir,
    compilation_target: &CompilationTarget,
    module: &Module,
) {
    let ts = LiveTermStream::new(ListingSource::User);
    let payload = LoadStatePayload::new(0, ts);
    let mut payload = LiveLoadAndMachineState::new(machine_st, payload);

    import_module_exports::<LiveLoadAndMachineState>(
        &mut payload,
        &compilation_target,
        module,
        code_dir,
        op_dir,
        meta_predicate_dir,
    )
    .unwrap();
}<|MERGE_RESOLUTION|>--- conflicted
+++ resolved
@@ -535,109 +535,6 @@
         Ok(())
     }
 
-<<<<<<< HEAD
-    pub(super) fn read_term_from_heap(&mut self, heap_term_loc: RegType) -> Result<Term, SessionError> {
-        let machine_st = LS::machine_st(&mut self.payload);
-        let term_addr = machine_st[heap_term_loc];
-
-        let mut term_stack = vec![];
-        let mut iter = stackful_post_order_iter(&mut machine_st.heap, &mut machine_st.stack, term_addr);
-
-        while let Some(addr) = iter.next() {
-            let addr = unmark_cell_bits!(addr);
-
-            read_heap_cell!(addr,
-                (HeapCellValueTag::Lis) => {
-                    use crate::parser::parser::as_partial_string;
-
-                    let tail = term_stack.pop().unwrap();
-                    let head = term_stack.pop().unwrap();
-
-                    match as_partial_string(head, tail) {
-                        Ok((string, Some(tail))) => {
-                            term_stack.push(Term::PartialString(Cell::default(), string, tail));
-                        }
-                        Ok((string, None)) => {
-                            let atom = machine_st.atom_tbl.build_with(&string);
-                            term_stack.push(Term::CompleteString(Cell::default(), atom));
-                        }
-                        Err(cons_term) => term_stack.push(cons_term),
-                    }
-                }
-                (HeapCellValueTag::Var | HeapCellValueTag::AttrVar | HeapCellValueTag::StackVar, h) => {
-                    let offset_string = format!("_{}", h);
-                    term_stack.push(Term::Var(Cell::default(), Rc::new(offset_string)));
-                }
-                (HeapCellValueTag::Cons | HeapCellValueTag::CStr | HeapCellValueTag::Fixnum |
-                 HeapCellValueTag::Char | HeapCellValueTag::F64) => {
-                    term_stack.push(Term::Literal(Cell::default(), Literal::try_from(addr).unwrap()));
-                }
-                (HeapCellValueTag::Atom, (name, arity)) => {
-                    let h = iter.focus().value() as usize;
-                    let mut arity = arity;
-
-                    if iter.heap.len() > h + arity + 1 {
-                        let value = iter.heap[h + arity + 1];
-
-                        if let Some(idx) = get_structure_index(value) {
-                            // in the second condition, arity == 0,
-                            // meaning idx cannot pertain to this atom
-                            // if it is the direct subterm of a larger
-                            // structure.
-                            if arity > 0 || !iter.direct_subterm_of_str(h) {
-                                term_stack.push(
-                                    Term::Literal(Cell::default(), Literal::CodeIndex(idx))
-                                );
-
-                                arity += 1;
-                            }
-                        }
-                    }
-
-                    if arity == 0 {
-                        term_stack.push(Term::Literal(Cell::default(), Literal::Atom(name)));
-                    } else {
-                        let subterms = term_stack
-                            .drain(term_stack.len() - arity ..)
-                            .collect();
-
-                        term_stack.push(Term::Clause(Cell::default(), name, subterms));
-                    }
-                }
-                (HeapCellValueTag::PStr, atom) => {
-                    let tail = term_stack.pop().unwrap();
-
-                    if let Term::Literal(_, Literal::Atom(atom!("[]"))) = &tail {
-                        term_stack.push(Term::CompleteString(Cell::default(), atom));
-                    } else {
-                        term_stack.push(Term::PartialString(
-                            Cell::default(),
-                            atom.as_str().to_owned(),
-                            Box::new(tail),
-                        ));
-                    }
-                }
-                (HeapCellValueTag::PStrLoc, h) => {
-                    let atom = cell_as_atom_cell!(iter.heap[h]).get_name();
-                    let tail = term_stack.pop().unwrap();
-
-                    term_stack.push(Term::PartialString(
-                        Cell::default(),
-                        atom.as_str().to_owned(),
-                        Box::new(tail),
-                    ));
-                }
-                _ => {
-                }
-            );
-        }
-
-        debug_assert!(term_stack.len() == 1);
-        Ok(term_stack.pop().unwrap())
-    }
-
-=======
->>>>>>> 4b3de64f
     fn reset_machine(&mut self) {
         while let Some(record) = self.payload.retraction_info.records.pop() {
             match record {
