[package]
name = "scryer-prolog"
version = "0.9.0"
authors = ["Mark Thom <markjordanthom@gmail.com>"]
edition = "2021"
description = "A modern Prolog implementation written mostly in Rust."
readme = "README.md"
repository = "https://github.com/mthom/scryer-prolog"
license = "BSD-3-Clause"
keywords = ["prolog", "prolog-interpreter", "prolog-system"]
categories = ["command-line-utilities"]
build = "build.rs"

[workspace]
members = ["crates/num-rug-adapter",
           "crates/static-string-indexing",
           "crates/instructions-template",
           "crates/to-syn-value",
           "crates/to-syn-value_derive"]

[features]
num = ["num-rug-adapter"]
# no default features to make num tests work
# workaround for --no-default-features and --features not working intuitively for workspaces with a root package
# see rust-lang/cargo#7160
default = ["rug"]

[build-dependencies]
indexmap = "1.0.2"
static-string-indexing = { path = "./crates/static-string-indexing" }
instructions-template = { path = "./crates/instructions-template" }
proc-macro2 = "*"

[dependencies]
cpu-time = "1.0.0"
crossterm = "0.16.0"
dirs-next = "2.0.0"
divrem = "0.1.0"
fxhash = "0.2.1"
git-version = "0.3.4"
hostname = "0.3.1"
indexmap = "1.0.2"
lazy_static = "1.4.0"
lexical = "5.2.2"
libc = "0.2.62"
<<<<<<< HEAD
ctrlc = "3.2.1"
=======
modular-bitfield = { git = "https://github.com/mthom/modular-bitfield" } # modular-bitfield = "0.11.2"
nix = "0.15.0"
>>>>>>> 693b6d25
num-rug-adapter = { optional = true, path = "./crates/num-rug-adapter" }
ordered-float = "2.1.1"
phf = { version = "0.9",  features = ["macros"] }
ref_thread_local = "0.0.0"
rug = { version = "1.12.0", optional = true }
rustyline = "9.0.0"
ring = "0.16.13"
ripemd160 = "0.8.0"
sha3 = "0.8.2"
blake2 = "0.8.1"
openssl = { version = "0.10.29", features = ["vendored"] }
native-tls = "0.2.4"
chrono = "0.4.11"
select = "0.4.3"
roxmltree = "0.11.0"
base64 = "0.12.3"
smallvec = "*"
sodiumoxide = "0.2.6"
static_assertions = "1.1.0"
slice-deque = "0.3.0"

[dev-dependencies]
assert_cmd = "1.0.3"
predicates-core = "1.0.2"
serial_test = "0.5.1"

[profile.release]
debug = true<|MERGE_RESOLUTION|>--- conflicted
+++ resolved
@@ -43,12 +43,8 @@
 lazy_static = "1.4.0"
 lexical = "5.2.2"
 libc = "0.2.62"
-<<<<<<< HEAD
 ctrlc = "3.2.1"
-=======
 modular-bitfield = { git = "https://github.com/mthom/modular-bitfield" } # modular-bitfield = "0.11.2"
-nix = "0.15.0"
->>>>>>> 693b6d25
 num-rug-adapter = { optional = true, path = "./crates/num-rug-adapter" }
 ordered-float = "2.1.1"
 phf = { version = "0.9",  features = ["macros"] }
