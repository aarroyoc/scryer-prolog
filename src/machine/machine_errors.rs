--- conflicted
+++ resolved
@@ -235,31 +235,25 @@
     }
 }
 
-impl DomainError for FunctorStub {
-    fn domain_error(
-        self,
-        machine_st: &mut MachineState,
-        valid_type: DomainErrorType,
-    ) -> MachineError {
-        let stub = functor!(
-            atom!("domain_error"),
-            [atom(valid_type.as_atom()), str(machine_st.heap.len(), 0)],
-            [self]
-        );
-
-        MachineError {
-            stub,
-            location: None,
-            from: ErrorProvenance::Constructed,
-        }
-    }
-}
-
 impl DomainError for Number {
     fn domain_error(self, machine_st: &mut MachineState, error: DomainErrorType) -> MachineError {
         let stub = functor!(
             atom!("domain_error"),
             [atom_as_cell((error.as_atom())), number(self, (&mut machine_st.arena))]
+        );
+
+        MachineError {
+            stub,
+            location: None,
+        }
+    }
+}
+
+impl DomainError for MachineStub {
+    fn domain_error(self, _machine_st: &mut MachineState, error: DomainErrorType) -> MachineError {
+        let stub = functor!(
+            atom!("domain_error"),
+            [atom_as_cell((error.as_atom())), functor(self)]
         );
 
         MachineError {
@@ -399,6 +393,42 @@
                     stub,
                     location: None,
                 }
+            }
+        }
+    }
+
+    pub(crate) fn directive_error(&mut self, err: DirectiveError) -> MachineError {
+        match err {
+            DirectiveError::ExpectedDirective(_term) => self.domain_error(
+                DomainErrorType::Directive,
+                atom_as_cell!(atom!("todo_insert_invalid_term_here")),
+            ),
+            DirectiveError::InvalidDirective(name, arity) => {
+                self.domain_error(DomainErrorType::Directive, functor_stub(name, arity))
+            }
+            DirectiveError::InvalidOpDeclNameType(_term) => self.type_error(
+                ValidType::List,
+                atom_as_cell!(atom!("todo_insert_invalid_term_here")),
+            ),
+            DirectiveError::InvalidOpDeclSpecDomain(_term) => self.domain_error(
+                DomainErrorType::OperatorSpecifier,
+                atom_as_cell!(atom!("todo_insert_invalid_term_here")),
+            ),
+            DirectiveError::InvalidOpDeclSpecValue(atom) => {
+                self.domain_error(DomainErrorType::OperatorSpecifier, atom_as_cell!(atom))
+            }
+            DirectiveError::InvalidOpDeclPrecType(_term) => self.type_error(
+                ValidType::Integer,
+                atom_as_cell!(atom!("todo_insert_invalid_term_here")),
+            ),
+            DirectiveError::InvalidOpDeclPrecDomain(num) => {
+                self.domain_error(DomainErrorType::OperatorPriority, fixnum_as_cell!(num))
+            }
+            DirectiveError::ShallNotCreate(atom) => {
+                self.permission_error(Permission::Create, atom!("operator"), atom)
+            }
+            DirectiveError::ShallNotModify(atom) => {
+                self.permission_error(Permission::Modify, atom!("operator"), atom)
             }
         }
     }
@@ -533,14 +563,9 @@
         }
 
         let location = err.line_and_col_num();
-        let len = self.heap.len();
         let stub = err.as_functor();
 
-<<<<<<< HEAD
         let stub = functor!(atom!("syntax_error"), [functor(stub)]);
-=======
-        let stub = functor!(atom!("syntax_error"), [str(len, 0)], [stub]);
->>>>>>> 64be9e23
 
         MachineError {
             stub,
@@ -650,12 +675,12 @@
 
 #[derive(Debug)]
 pub enum DirectiveError {
-    ExpectedDirective(Term),
+    ExpectedDirective(HeapCellValue),
     InvalidDirective(Atom, usize /* arity */),
-    InvalidOpDeclNameType(Term),
-    InvalidOpDeclSpecDomain(Term),
+    InvalidOpDeclNameType(HeapCellValue),
+    InvalidOpDeclSpecDomain(HeapCellValue),
     InvalidOpDeclSpecValue(Atom),
-    InvalidOpDeclPrecType(Term),
+    InvalidOpDeclPrecType(HeapCellValue),
     InvalidOpDeclPrecDomain(Fixnum),
     ShallNotCreate(Atom),
     ShallNotModify(Atom),
